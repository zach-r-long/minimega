(function() {
  const template = `
    <div
      :class="{ reserved: isReserved, available: !isReserved, up: isUp, down: !isUp, active: isSelected }"
      class="list-group-item list-group-item-action node unselected"
      draggable="true"
      style="opacity: 1; width:100%; padding: 12px; padding-left: 0px; padding-right: 0px; cursor: pointer;"
      tabindex="-1"
<<<<<<< HEAD
      v-on:click.stop="selectNode($event)"
=======
      v-bind:title="title"
      v-on:click.stop="selectNode()"
>>>>>>> 51569a78
    >{{ nodeID }}</div>
  `;

  window.Node = {
    template: template,

    props: {
      nodeInfo: {
        type: Object,
      },
    },

    computed: {
      nodeID() {
        return this.nodeInfo.NodeID;
      },

      title() {
        let resInfo = 'Available';
        if (this.nodeInfo.Reservation) {
          resInfo = `Name: ${this.nodeInfo.Reservation.Name}\nOwner: ${this.nodeInfo.Reservation.Owner}`;
        }

        let power = this.isUp ? "Powered On" : "Powered Off";
        let reserved = this.isReserved ? "" : "Available";

        return `${resInfo}\n${power}`;
      },

      isWaiting() {
        return this.nodeInfo.Waiting;
      },

      isReserved() {
        if (this.nodeInfo.Reservation) {
          return this.nodeInfo.Reservation.Owner != '';
        }

        return false;
      },

      isSelected() {
        return this.$store.state.selectedNodes.includes(this.nodeInfo.NodeID);
      },

      isUp() {
        if (this.nodeInfo.Up) {
          return this.nodeInfo.Up;
        }

        return false;
      },
    },

    methods: {
      selectNode(evt) {
        let selectedNodes = this.$store.state.selectedNodes;

        if (evt.shiftKey && selectedNodes.length > 0) {
          this.$emit('nodeShiftClicked', this);
        } else if (evt.ctrlKey && selectedNodes.length > 0) {
          this.$emit('nodeCtrlClicked', this);
        } else {
          this.$store.dispatch('selectNodes', [this.nodeInfo.NodeID]);
        }

        this.$emit('nodeClicked', this);
      },
        
    },
      
  };
})();<|MERGE_RESOLUTION|>--- conflicted
+++ resolved
@@ -6,12 +6,8 @@
       draggable="true"
       style="opacity: 1; width:100%; padding: 12px; padding-left: 0px; padding-right: 0px; cursor: pointer;"
       tabindex="-1"
-<<<<<<< HEAD
       v-on:click.stop="selectNode($event)"
-=======
       v-bind:title="title"
-      v-on:click.stop="selectNode()"
->>>>>>> 51569a78
     >{{ nodeID }}</div>
   `;
 
