'use strict';

(function() {
  const template = ''
    + '<div id="outer">'
    + '  <!-- New reservation modal -->'
    + '  <div'
    + '    aria-hidden="true"'
    + '    aria-labelledby="New Reservation"'
<<<<<<< HEAD
    + '    class="modal fade"'
=======
    + '    class="modal fade mdl"'
>>>>>>> ef54838a
    + '    ref="modal"'
    + '    role="dialog"'
    + '    tabindex="-1"'
    + '  >'
<<<<<<< HEAD
    + '    <div class="modal-dialog modal-dialog-centered" role="document">'
    + '      <div class="modal-content">'
    + '        <div class="modal-header m-3">'
    + '          <h5 class="modal-title text-center col-12">'
    + '            <b v-if="!speculating">New Reservation</b>'
    + '            <b v-if="speculating">Available Reservations</b>'
    + '          </h5>'
    + '          <button'
    + '            aria-label="Close"'
    + '            class="close"'
=======
    + '    <div class="modal-dialog modal-dialog-centered mdl" role="document">'
    + '      <div class="modal-content mdl">'
    + '        <div class="modal-header m-3 mdl">'
    + '          <h5 class="modal-title text-center col-12 mdl" id="modaltitle">'
    + '            <b class="mdl" v-if="!speculating">New Reservation</b>'
    + '            <b class="mdl" v-if="speculating">Available Reservations</b>'
    + '          </h5>'
    + '          <button'
    + '            aria-label="Close"'
    + '            class="close mdl"'
>>>>>>> ef54838a
    + '            data-dismiss="modal"'
    + '            style="position: absolute; right: 15px; top: 10px;"'
    + '            type="button"'
    + '          >'
<<<<<<< HEAD
    + '            <span aria-hidden="true">&times;</span>'
    + '          </button>'
    + '        </div>'
    + '        <div class="modal-body m-3">'
    + '          <form v-if="!speculating">'
    + '            <!-- Reservation name, -r -->'
    + '            <div class="form-group">'
    + '              <div'
    + '                class="input-group"'
=======
    + '            <span aria-hidden="true" class="mdl">&times;</span>'
    + '          </button>'
    + '        </div>'
    + '        <div class="modal-body m-3 mdl">'
    + '          <form class="mdl" v-if="!speculating">'
    + '            <!-- Reservation name, -r -->'
    + '            <div class="form-group mdl">'
    + '              <div'
    + '                class="input-group mdl"'
>>>>>>> ef54838a
    + '                data-placement="bottom"'
    + '                data-toggle="tooltip"'
    + '                title="Reservation name"'
    + '              >'
<<<<<<< HEAD
    + '                <div class="input-group-prepend">'
    + '                  <div class="input-group-text">'
    + '                    <code>-r</code>'
=======
    + '                <div class="input-group-prepend mdl">'
    + '                  <div class="input-group-text mdl">'
    + '                    <code class="mdl" id="dashrcode">-r</code>'
>>>>>>> ef54838a
    + '                  </div>'
    + '                </div>'
    + '                <input'
    + '                  autofocus'
<<<<<<< HEAD
    + '                  class="dash form-control"'
=======
    + '                  class="dash form-control mdl"'
>>>>>>> ef54838a
    + '                  placeholder="Reservation name"'
    + '                  type="text"'
    + '                  v-model="name"'
    + '                >'
    + '              </div>'
    + '            </div>'
    + '            <!-- Switch for (kernel and initrd) or (cobbler profile) -->'
    + '            <div'
    + '              aria-label="Use kernel and initrd or Cobbler profile?"'
<<<<<<< HEAD
    + '              class="btn-group"'
=======
    + '              class="mdl btn-group"'
>>>>>>> ef54838a
    + '              role="group"'
    + '              style="width: 100%; margin-bottom: 0;"'
    + '            >'
    + '              <button'
    + '                :class="{active: isKernelInit}"'
<<<<<<< HEAD
    + '                class="modalswitch btn btn-light"'
=======
    + '                class="modalswitch btn btn-light mdl"'
>>>>>>> ef54838a
    + '                style="width: 50%;"'
    + '                type="button"'
    + '                v-on:click="isKernelInit = true"'
    + '              >Use kernel and initrd</button>'
    + '              <button'
    + '                :class="{active: !isKernelInit}"'
<<<<<<< HEAD
    + '                class="modalswitch btn btn-light"'
=======
    + '                class="modalswitch btn btn-light mdl"'
>>>>>>> ef54838a
    + '                style="width: 50%;"'
    + '                type="button"'
    + '                v-on:click="isKernelInit = false"'
    + '              >Use Cobbler profile</button>'
    + '            </div>'
    + '            <!-- Kernel path, -k, only shows if left side of above switch is active -->'
    + '            <div'
<<<<<<< HEAD
    + '              class="form-group"'
=======
    + '              class="form-group switchki mdl"'
>>>>>>> ef54838a
    + '              style="margin-bottom: 10px;"'
    + '              v-if="isKernelInit"'
    + '            >'
    + '              <div'
<<<<<<< HEAD
    + '                class="input-group"'
    + '                data-placement="bottom"'
    + '                data-toggle="tooltip"'
    + '                title="Location of the kernel the nodes should boot. This kernel will be copied to a separate directory for use."'
    + '              >'
    + '                <div class="input-group-prepend">'
    + '                  <div class="input-group-text">'
    + '                    <code>-k</code>'
    + '                  </div>'
    + '                </div>'
    + '                <input'
    + '                  :class="{\'is-valid\': kernelPathIsValid, \'is-invalid\': !kernelPathIsValid}"'
    + '                  class="dash form-control"'
=======
    + '                class="input-group mdl"'
    + '                data-placement="bottom"'
    + '                data-toggle="tooltip"'
    + '                id="dashkparent"'
    + '                title="Location of the kernel the nodes should boot. This kernel will be copied to a separate directory for use."'
    + '              >'
    + '                <div class="input-group-prepend mdl">'
    + '                  <div class="input-group-text mdl">'
    + '                    <code class="mdl" id="dashkcode">-k</code>'
    + '                  </div>'
    + '                </div>'
    + '                <input'
    + '                  class="dash form-control mdl"'
>>>>>>> ef54838a
    + '                  placeholder="Kernel path"'
    + '                  type="text"'
    + '                  v-model="kernelPath"'
    + '                >'
<<<<<<< HEAD
    + '                <div'
    + '                  class="valid-feedback"'
    + '                  v-if="kernelPathIsValid"'
    + '                >Looking good!</div>'
    + '                <div'
    + '                  class="invalid-feedback"'
    + '                  v-if="!kernelPathIsValid"'
    + '                >Path must be an absolute path to a kernel.</div>'
    + '              </div>'
    + '            </div>'
    + '            <!-- Initrd path, -i, only shows if left side of above switch is active -->'
    + '            <div class="form-group" v-if="isKernelInit">'
    + '              <div'
    + '                class="input-group"'
    + '                data-placement="bottom"'
    + '                data-toggle="tooltip"'
    + '                title="Location of the initrd the nodes should boot. This file will be copied to a separate directory for use."'
    + '              >'
    + '                <div class="input-group-prepend">'
    + '                  <div class="input-group-text">'
    + '                    <code>-i</code>'
    + '                  </div>'
    + '                </div>'
    + '                <input'
    + '                  :class="{\'is-valid\': initrdPathIsValid, \'is-invalid\': !initrdPathIsValid}"'
    + '                  class="dash form-control"'
=======
    + '              </div>'
    + '            </div>'
    + '            <!-- Initrd path, -i, only shows if left side of above switch is active -->'
    + '            <div class="form-group switchki mdl" v-if="isKernelInit">'
    + '              <div'
    + '                class="input-group mdl"'
    + '                data-placement="bottom"'
    + '                data-toggle="tooltip"'
    + '                id="dashiparent"'
    + '                title="Location of the initrd the nodes should boot. This file will be copied to a separate directory for use."'
    + '              >'
    + '                <div class="input-group-prepend mdl">'
    + '                  <div class="input-group-text mdl">'
    + '                    <code class="mdl" id="dashicode">-i</code>'
    + '                  </div>'
    + '                </div>'
    + '                <input'
    + '                  class="dash form-control mdl"'
>>>>>>> ef54838a
    + '                  placeholder="Initrd path"'
    + '                  type="text"'
    + '                  v-model="initrdPath"'
    + '                >'
<<<<<<< HEAD
    + '                <div'
    + '                  class="valid-feedback"'
    + '                  v-if="initrdPathIsValid"'
    + '                >Looking good!</div>'
    + '                <div'
    + '                  class="invalid-feedback"'
    + '                  v-if="!initrdPathIsValid"'
    + '                >Path must be an absolute path to an initial RAM disk.</div>'
    + '              </div>'
    + '            </div>'
    + '            <!-- Cobbler profile, -profile, only shows if right side of above switch is active -->'
    + '            <div class="form-group" v-if="!isKernelInit">'
    + '              <div class="input-group">'
    + '                <div class="input-group-prepend">'
    + '                  <div class="input-group-text">'
    + '                    <code>-profile</code>'
    + '                  </div>'
    + '                </div>'
    + '                <input'
    + '                  class="dash form-control"'
=======
    + '              </div>'
    + '              <div>'
    + '                <select v-model="kernelpair">'
    + '                  <option disabled value>Please select one</option>'
    + '                  <option'
    + '                    :value="item.name"'
    + '                    v-for="item in IMAGES"'
    + '                  >{{ item.name }}</option>'
    + '                </select>'
    + '              </div>'
    + '            </div>'
    + '            <!-- Cobbler profile, -profile, only shows if right side of above switch is active -->'
    + '            <div class="form-group switchcobbler mdl" v-if="!isKernelInit">'
    + '              <div class="input-group mdl" id="dashpparent">'
    + '                <div class="input-group-prepend mdl">'
    + '                  <div class="input-group-text mdl">'
    + '                    <code class="mdl" id="dashpcode">-profile</code>'
    + '                  </div>'
    + '                </div>'
    + '                <input'
    + '                  class="dash form-control mdl"'
>>>>>>> ef54838a
    + '                  placeholder="Cobbler profile"'
    + '                  type="text"'
    + '                  v-model="cobblerProfile"'
    + '                >'
    + '              </div>'
    + '            </div>'
    + '            <!-- Switch for (number of nodes) or (node list) -->'
    + '            <div'
    + '              aria-label="Number of nodes or node list?"'
<<<<<<< HEAD
    + '              class="btn-group"'
=======
    + '              class="mdl btn-group"'
>>>>>>> ef54838a
    + '              role="group"'
    + '              style="width: 100%; margin-bottom: 0;"'
    + '            >'
    + '              <button'
    + '                :class="{active: !isNodeList}"'
<<<<<<< HEAD
    + '                class="modalswitch btn btn-light"'
=======
    + '                class="modalswitch btn btn-light mdl"'
>>>>>>> ef54838a
    + '                style="width: 50%;"'
    + '                type="button"'
    + '                v-on:click="isNodeList = false"'
    + '              >Number of nodes</button>'
    + '              <button'
    + '                :class="{active: isNodeList}"'
<<<<<<< HEAD
    + '                class="modalswitch btn btn-light"'
=======
    + '                class="modalswitch btn btn-light mdl"'
>>>>>>> ef54838a
    + '                style="width: 50%;"'
    + '                type="button"'
    + '                v-on:click="isNodeList = true"'
    + '              >Node list</button>'
    + '            </div>'
    + '            <!-- Number of nodes, -n, only shows if left side of above switch is active -->'
<<<<<<< HEAD
    + '            <div class="form-group" v-if="!isNodeList">'
    + '              <div'
    + '                class="input-group"'
    + '                data-placement="bottom"'
    + '                data-toggle="tooltip"'
    + '                title="Number of nodes"'
    + '              >'
    + '                <div class="input-group-prepend">'
    + '                  <div class="input-group-text">'
    + '                    <code>-n</code>'
    + '                  </div>'
    + '                </div>'
    + '                <input'
    + '                  class="dash form-control"'
=======
    + '            <div class="form-group mdl switchnumnodes" v-if="!isNodeList">'
    + '              <div'
    + '                class="input-group mdl"'
    + '                data-placement="bottom"'
    + '                data-toggle="tooltip"'
    + '                id="dashnparent"'
    + '                title="Number of nodes"'
    + '              >'
    + '                <div class="input-group-prepend mdl">'
    + '                  <div class="input-group-text mdl">'
    + '                    <code class="mdl" id="dashncode">-n</code>'
    + '                  </div>'
    + '                </div>'
    + '                <input'
    + '                  class="dash form-control mdl"'
>>>>>>> ef54838a
    + '                  min="1"'
    + '                  placeholder="Number of nodes"'
    + '                  type="number"'
    + '                  v-model="numNodes"'
    + '                >'
    + '              </div>'
    + '            </div>'
    + '            <!-- Node list, -w, only shows if the right side of the above switch is active -->'
<<<<<<< HEAD
    + '            <div class="form-group" v-if="isNodeList">'
    + '              <div'
    + '                class="input-group"'
    + '                data-placement="bottom"'
    + '                data-toggle="tooltip"'
    + '                title="Node list, e.g. 34, 57, 158 ..."'
    + '              >'
    + '                <div class="input-group-prepend">'
    + '                  <div class="input-group-text">'
    + '                    <code>-w</code>'
    + '                  </div>'
    + '                </div>'
    + '                <input'
    + '                  class="dash form-control"'
=======
    + '            <div class="form-group mdl switchnodelist" v-if="isNodeList">'
    + '              <div'
    + '                class="input-group mdl"'
    + '                data-placement="bottom"'
    + '                data-toggle="tooltip"'
    + '                id="dashwparent"'
    + '                title="Node list, e.g. 34, 57, 158 ..."'
    + '              >'
    + '                <div class="input-group-prepend mdl">'
    + '                  <div class="input-group-text mdl">'
    + '                    <code class="mdl" id="dashwcode">-w</code>'
    + '                  </div>'
    + '                </div>'
    + '                <input'
    + '                  class="dash form-control mdl"'
>>>>>>> ef54838a
    + '                  placeholder="Node list"'
    + '                  type="text"'
    + '                  v-model="nodeList"'
    + '                >'
    + '              </div>'
    + '            </div>'
    + '            <!-- The rest of the fields are optional -->'
<<<<<<< HEAD
    + '            <i class="mb-2">Optional:</i>'
    + '            <div'
    + '              class="mb-4"'
    + '              style="border-top: 1px solid #e9ecef; border-bottom: 1px solid #e9ecef; padding-top: 5px;"'
    + '            >'
    + '              <!-- Group, -g, optional -->'
    + '              <div class="form-group">'
    + '                <div'
    + '                  class="input-group"'
    + '                  data-placement="bottom"'
    + '                  data-toggle="tooltip"'
    + '                  title="An optional group that can modify this reservation"'
    + '                >'
    + '                  <div class="input-group-prepend">'
    + '                    <div class="input-group-text">'
    + '                      <code style="color: royalblue;">-g</code>'
    + '                    </div>'
    + '                  </div>'
    + '                  <input'
    + '                    :class="{\'is-valid\': group && groupIsValid, \'is-invalid\': group && !groupIsValid}"'
    + '                    class="dash form-control"'
    + '                    placeholder="Group"'
    + '                    type="text"'
    + '                    v-model="group"'
    + '                  >'
    + '                  <div'
    + '                    class="valid-feedback"'
    + '                    v-if="group && groupIsValid"'
    + '                  >Looking good!</div>'
    + '                  <div'
    + '                    class="invalid-feedback"'
    + '                    v-if="group && !groupIsValid"'
    + '                  >Invalid group name.</div>'
    + '                </div>'
    + '              </div>'
    + '              <!-- Command line arguments, -c, optional -->'
    + '              <div class="form-group">'
    + '                <div'
    + '                  class="input-group"'
=======
    + '            <i class="mb-2 mdl">Optional:</i>'
    + '            <div'
    + '              class="mb-4 mdl"'
    + '              style="border-top: 1px solid #e9ecef; border-bottom: 1px solid #e9ecef; padding-top: 5px;"'
    + '            >'
    + '              <!-- Command line arguments, -c, optional -->'
    + '              <div class="form-group mdl">'
    + '                <div'
    + '                  class="input-group mdl"'
>>>>>>> ef54838a
    + '                  data-placement="bottom"'
    + '                  data-toggle="tooltip"'
    + '                  title="e.g. console=tty0"'
    + '                >'
<<<<<<< HEAD
    + '                  <div class="input-group-prepend">'
    + '                    <div class="input-group-text">'
    + '                      <code style="color: royalblue;">-c</code>'
    + '                    </div>'
    + '                  </div>'
    + '                  <input'
    + '                    class="dash form-control"'
=======
    + '                  <div class="input-group-prepend mdl">'
    + '                    <div class="input-group-text mdl">'
    + '                      <code'
    + '                        class="mdl"'
    + '                        id="dashccode"'
    + '                        style="color: royalblue;"'
    + '                      >-c</code>'
    + '                    </div>'
    + '                  </div>'
    + '                  <input'
    + '                    class="dash form-control mdl"'
>>>>>>> ef54838a
    + '                    placeholder="Command line arguments"'
    + '                    type="text"'
    + '                    v-model="cmdArgs"'
    + '                  >'
    + '                </div>'
    + '              </div>'
    + '              <!-- Reservation length, -t, optional, 60m by default -->'
<<<<<<< HEAD
    + '              <div class="form-group">'
    + '                <div'
    + '                  class="input-group"'
=======
    + '              <div class="form-group mdl">'
    + '                <div'
    + '                  class="input-group mdl"'
>>>>>>> ef54838a
    + '                  data-placement="bottom"'
    + '                  data-toggle="tooltip"'
    + '                  title="Time denominations should be specified in days(d), hours(h), and minutes(m), in that order. Unitless numbers are treated as minutes. Days are defined as 24*60 minutes. Example: To make a reservation for 7 days: 7d. To make a reservation for 4 days, 6 hours, 30 minutes: 4d6h30m (default = 60m)."'
    + '                >'
<<<<<<< HEAD
    + '                  <div class="input-group-prepend">'
    + '                    <div class="input-group-text">'
    + '                      <code style="color: royalblue;">-t</code>'
    + '                    </div>'
    + '                  </div>'
    + '                  <input'
    + '                    class="dash form-control"'
=======
    + '                  <div class="input-group-prepend mdl">'
    + '                    <div class="input-group-text mdl">'
    + '                      <code'
    + '                        class="mdl"'
    + '                        id="dashtkcode"'
    + '                        style="color: royalblue;"'
    + '                      >-t</code>'
    + '                    </div>'
    + '                  </div>'
    + '                  <input'
    + '                    class="dash form-control mdl"'
>>>>>>> ef54838a
    + '                    placeholder="Reservation length"'
    + '                    type="text"'
    + '                    v-model="resLength"'
    + '                    value="60m"'
    + '                  >'
    + '                </div>'
    + '              </div>'
    + '              <!-- After this date, -a, optional, set automatically if Reserve is clicked from Speculate page -->'
<<<<<<< HEAD
    + '              <div class="form-group">'
    + '                <div'
    + '                  class="input-group"'
=======
    + '              <div class="form-group mdl">'
    + '                <div'
    + '                  class="input-group mdl"'
>>>>>>> ef54838a
    + '                  data-placement="bottom"'
    + '                  data-toggle="tooltip"'
    + '                  title="Indicates that the reservation should take place on or after the specified time, given in the format \'2017-Jan-2-15:04\'. Especially useful on Speculate."'
    + '                >'
<<<<<<< HEAD
    + '                  <div class="input-group-prepend">'
    + '                    <div class="input-group-text">'
    + '                      <code style="color: royalblue;">-a</code>'
    + '                    </div>'
    + '                  </div>'
    + '                  <input'
    + '                    class="dash form-control"'
=======
    + '                  <div class="input-group-prepend mdl">'
    + '                    <div class="input-group-text mdl">'
    + '                      <code'
    + '                        class="mdl"'
    + '                        id="dashacode"'
    + '                        style="color: royalblue;"'
    + '                      >-a</code>'
    + '                    </div>'
    + '                  </div>'
    + '                  <input'
    + '                    class="dash form-control mdl"'
>>>>>>> ef54838a
    + '                    placeholder="After this date"'
    + '                    type="text"'
    + '                    v-model="afterDate"'
    + '                  >'
    + '                </div>'
    + '              </div>'
    + '            </div>'
    + '          </form>'
    + '          <speculate-table'
    + '            v-bind:cmd="command"'
    + '            v-if="speculating"'
    + '            v-on:reserve="reserveSpec($event)"'
    + '          ></speculate-table>'
<<<<<<< HEAD
    + '          <div class="card commandline" v-if="!speculating">'
    + '            <code id="commandline" style="color: seagreen;">{{ command }}</code>'
    + '          </div>'
    + '        </div>'
    + '        <div class="modal-footer m-3">'
    + '          <button'
    + '            class="modalbtn igorbtn btn btn-secondary mr-auto"'
=======
    + '          <div class="card commandline mdl" v-if="!speculating">'
    + '            <code'
    + '              class="mdl"'
    + '              id="commandline"'
    + '              style="color: seagreen;"'
    + '            >{{ command }}</code>'
    + '          </div>'
    + '        </div>'
    + '        <div class="modal-footer m-3 mdl">'
    + '          <button'
    + '            class="modalbtn igorbtn btn btn-secondary mr-auto mdl"'
>>>>>>> ef54838a
    + '            type="button"'
    + '            v-if="speculating"'
    + '            v-on:click="speculating = false"'
    + '          >Back</button>'
    + '          <button'
<<<<<<< HEAD
    + '            class="modalbtn igorbtn btn btn-secondary mr-auto cancel"'
=======
    + '            class="modalbtn igorbtn btn btn-secondary mr-auto mdl cancel"'
>>>>>>> ef54838a
    + '            data-dismiss="modal"'
    + '            type="button"'
    + '            v-if="!speculating"'
    + '          >Cancel</button>'
    + '          <button'
    + '            :disabled="!validForm"'
<<<<<<< HEAD
    + '            class="modalbtn igorbtn btn btn-primary modalcommand"'
=======
    + '            class="modalbtn newresmodalgobtn igorbtn btn btn-primary mdl modalcommand speculate"'
>>>>>>> ef54838a
    + '            style="background-color: #ff902d; border-color: #ff902d;"'
    + '            type="button"'
    + '            v-if="!speculating"'
    + '            v-on:click="speculating = !speculating"'
    + '          >'
<<<<<<< HEAD
    + '            <span class>Speculate</span>'
    + '          </button>'
    + '          <button'
    + '            :disabled="!validForm"'
    + '            class="modalbtn igorbtn btn btn-primary modalcommand"'
=======
    + '            <span class="mdl mdlcmdtext speculate">Speculate</span>'
    + '          </button>'
    + '          <button'
    + '            :disabled="!validForm"'
    + '            class="modalbtn newresmodalgobtn igorbtn btn btn-primary mdl modalcommand"'
>>>>>>> ef54838a
    + '            style="background-color: #a975d6; border-color: #a975d6;"'
    + '            type="button"'
    + '            v-if="!speculating"'
    + '            v-on:click="submitReservation()"'
    + '          >'
<<<<<<< HEAD
    + '            <span>Reserve</span>'
=======
    + '            <span class="mdl mdlcmdtext">Reserve</span>'
>>>>>>> ef54838a
    + '          </button>'
    + '        </div>'
    + '      </div>'
    + '    </div>'
    + '  </div>'
    + '  <loading-modal'
    + '    body="This may take some time..."'
    + '    header="Submitting reservation"'
    + '    ref="loadingModal"'
    + '  ></loading-modal>'
    + '</div>';
  window.NewReservationModal = {
    template: template,
    components: {
      SpeculateTable: SpeculateTable,
      LoadingModal: LoadingModal,
    },
    data: function data() {
      return {
        speculating: false,
        name: '',
        kernelPath: '',
        initrdPath: '',
        cobblerProfile: '',
        numNodes: '',
        nodeList: '',
        group: '',
        cmdArgs: '',
        resLength: '60m',
        afterDate: '',
<<<<<<< HEAD
        isKernelInit: true,
        isNodeList: false,
=======
        kernelpair: '',
        isKernelInit: true,
        isNodeList: false,
        selected: null,
>>>>>>> ef54838a
        serverMessage: '',
        serverSuccess: true,
      };
    },
    computed: {
<<<<<<< HEAD
      groupIsValid: function groupIsValid() {
        const re = new RegExp('^[_a-z][0-9a-z_-]*\\$?$');
        return this.group.match(re) != null;
      },
      kernelPathIsValid: function kernelPathIsValid() {
        const re = new RegExp('^(/[^/]*)+[^/]+\\.kernel$');
        return this.kernelPath.match(re) != null;
      },
      initrdPathIsValid: function initrdPathIsValid() {
        const re = new RegExp('^(/[^/]*)+[^/]+\\.initrd$');
        return this.initrdPath.match(re) != null;
      },
=======
>>>>>>> ef54838a
      validForm: function validForm() {
        if (!this.name) {
          return false;
        }

        if (this.group && !this.groupIsValid) {
          return false;
        }

        if (this.isKernelInit) {
<<<<<<< HEAD
          if (!this.kernelPathIsValid || !this.initrdPathIsValid) {
=======
          if ((!this.kernelPath || !this.initrdPath) && !this.kernelpair) {
>>>>>>> ef54838a
            return false;
          }
        } else {
          if (!this.cobblerProfile) {
            return false;
          }
        }

        if (this.isNodeList) {
          if (!this.nodeList) {
            return false;
          }
        } else {
          if (!this.numNodes) {
            return false;
          }
        }

        return true;
      },
      command: function command() {
        let bootFrom = '-profile '.concat(this.cobblerProfile);

        if (this.isKernelInit) {
<<<<<<< HEAD
          bootFrom = '-k '.concat(this.kernelPath, ' -i ').concat(this.initrdPath);
=======
          // Check if using cobbler or KI Pairs
          if (this.kernelpair && !(this.kernelPath && this.initrdPath)) {
            // Check whether using textbox or dropdown (text overrides dropdown)
            if (this.kernelpair.includes('(user defined)')) {
              // If using drop down check whether its a user defined or default a KI Pair
              let _i = 0;

              while (_i < userDefinedImages.length) {
                if (userDefinedImages[_i].name == this.kernelpair) {
                  bootFrom = '-k '.concat(userDefinedImages[_i].kernel, ' -i ').concat(userDefinedImages[_i].initrd);
                  break;
                }

                _i++;
              }
            } else {
              bootFrom = '-k '.concat(IMAGEPATH).concat(this.kernelpair, '.kernel -i ').concat(IMAGEPATH).concat(this.kernelpair, '.initrd');
            }
          } else {
            bootFrom = '-k '.concat(this.kernelPath, ' -i ').concat(this.initrdPath);
          }
>>>>>>> ef54838a
        }

        let nodes = '-n '.concat(this.numNodes);

        if (this.isNodeList) {
          nodes = '-w '.concat(this.nodeList);
<<<<<<< HEAD
        }

        let group = '';

        if (this.group) {
          group = ' -g '.concat(this.group);
=======
>>>>>>> ef54838a
        }

        let args = '';

        if (this.cmdArgs) {
          args = ' -c '.concat(this.cmdArgs);
        }

        let after = '';

        if (this.afterDate) {
          after = ' -a '.concat(this.afterDate);
        }

<<<<<<< HEAD
        return 'igor sub -r '.concat(this.name, ' ').concat(bootFrom, ' ').concat(nodes, ' -t ').concat(this.resLength).concat(args).concat(after).concat(group);
=======
        return 'igor sub -r '.concat(this.name, ' ').concat(bootFrom, ' ').concat(nodes, ' -t ').concat(this.resLength).concat(args).concat(after);
>>>>>>> ef54838a
      },
    },
    methods: {
      show: function show() {
        const range = this.$store.getters.selectedRange;

        if (range != '') {
          this.numNodes = this.$store.state.selectedNodes.length;
          this.nodeList = range;
          this.isNodeList = true;
        }

        $(this.$refs['modal']).modal('show');
      },
      hide: function hide() {
        $(this.$refs['modal']).modal('hide');
      },
      showLoading: function showLoading() {
        this.$refs['loadingModal'].show();
      },
      hideLoading: function hideLoading() {
        setTimeout(this.$refs['loadingModal'].hide, 500);
      },
      reserveSpec: function reserveSpec(formattedStart) {
        this.speculating = false;
        this.afterDate = formattedStart;
      },
<<<<<<< HEAD
=======
      searchImage: function searchImage(target, container) {
        let i;
        let found = false;

        for (i = 0; i < container.length; i++) {
          if (container[i].name == target.name) {
            found = true;
            return i;
          }
        }

        return -1;
      },
>>>>>>> ef54838a
      submitReservation: function submitReservation() {
        const _this = this;

        if (this.validForm) {
          if (this.kernelPath && this.initrdPath) {
            const tmp = this.kernelPath.split('/');
            const image = {
              name: tmp[tmp.length - 1].split('.')[0] + '(user defined)',
              kernel: this.kernelPath,
              initrd: this.initrdPath,
            };

            if (this.searchImage(image, userDefinedImages == -1)) {
              userDefinedImages.push(image);
              localStorage.setItem('usrImages', JSON.stringify(userDefinedImages));
            }
          }

          this.showLoading();
          this.hide();
<<<<<<< HEAD
=======
          console.log('Running Command');
>>>>>>> ef54838a
          $.get('run/', {
            run: this.command,
          }, function(data) {
            const response = JSON.parse(data);
<<<<<<< HEAD

            _this.$store.commit('updateReservations', response.Extra);

            _this.$store.commit('setAlert', 'Reservation '.concat(_this.name, ': ').concat(response.Message));

            _this.hideLoading();
          });
=======

            _this.$store.commit('updateReservations', response.Extra);

            _this.$store.commit('setAlert', 'Reservation '.concat(_this.name, ': ').concat(response.Message));

            _this.hideLoading();
          });
        }
      },
    },
    mounted: function mounted() {
      if (localStorage.kernelPath) {
        this.kernelPath = localStorage.kernelPath;
      }

      if (localStorage.initrdPath) {
        this.initrdPath = localStorage.initrdPath;
      }

      if (localStorage.getItem('usrImages')) {
        userDefinedImages = JSON.parse(localStorage.getItem('usrImages'));

        for (i = 0; i < userDefinedImages.length; i++) {
          if (this.searchImage(userDefinedImages[i], IMAGES) == -1) {
            IMAGES.push(userDefinedImages[i]);
          }
>>>>>>> ef54838a
        }
      }
    },
    watch: {
      kernelPath: function kernelPath(newkernelPath) {
        localStorage.kernelPath = newkernelPath;
      },
      initrdPath: function initrdPath(newinitrdPath) {
        localStorage.initrdPath = newinitrdPath;
      },
    },
  };
})();<|MERGE_RESOLUTION|>--- conflicted
+++ resolved
@@ -7,16 +7,11 @@
     + '  <div'
     + '    aria-hidden="true"'
     + '    aria-labelledby="New Reservation"'
-<<<<<<< HEAD
     + '    class="modal fade"'
-=======
-    + '    class="modal fade mdl"'
->>>>>>> ef54838a
     + '    ref="modal"'
     + '    role="dialog"'
     + '    tabindex="-1"'
     + '  >'
-<<<<<<< HEAD
     + '    <div class="modal-dialog modal-dialog-centered" role="document">'
     + '      <div class="modal-content">'
     + '        <div class="modal-header m-3">'
@@ -27,23 +22,10 @@
     + '          <button'
     + '            aria-label="Close"'
     + '            class="close"'
-=======
-    + '    <div class="modal-dialog modal-dialog-centered mdl" role="document">'
-    + '      <div class="modal-content mdl">'
-    + '        <div class="modal-header m-3 mdl">'
-    + '          <h5 class="modal-title text-center col-12 mdl" id="modaltitle">'
-    + '            <b class="mdl" v-if="!speculating">New Reservation</b>'
-    + '            <b class="mdl" v-if="speculating">Available Reservations</b>'
-    + '          </h5>'
-    + '          <button'
-    + '            aria-label="Close"'
-    + '            class="close mdl"'
->>>>>>> ef54838a
     + '            data-dismiss="modal"'
     + '            style="position: absolute; right: 15px; top: 10px;"'
     + '            type="button"'
     + '          >'
-<<<<<<< HEAD
     + '            <span aria-hidden="true">&times;</span>'
     + '          </button>'
     + '        </div>'
@@ -53,39 +35,18 @@
     + '            <div class="form-group">'
     + '              <div'
     + '                class="input-group"'
-=======
-    + '            <span aria-hidden="true" class="mdl">&times;</span>'
-    + '          </button>'
-    + '        </div>'
-    + '        <div class="modal-body m-3 mdl">'
-    + '          <form class="mdl" v-if="!speculating">'
-    + '            <!-- Reservation name, -r -->'
-    + '            <div class="form-group mdl">'
-    + '              <div'
-    + '                class="input-group mdl"'
->>>>>>> ef54838a
     + '                data-placement="bottom"'
     + '                data-toggle="tooltip"'
     + '                title="Reservation name"'
     + '              >'
-<<<<<<< HEAD
     + '                <div class="input-group-prepend">'
     + '                  <div class="input-group-text">'
     + '                    <code>-r</code>'
-=======
-    + '                <div class="input-group-prepend mdl">'
-    + '                  <div class="input-group-text mdl">'
-    + '                    <code class="mdl" id="dashrcode">-r</code>'
->>>>>>> ef54838a
     + '                  </div>'
     + '                </div>'
     + '                <input'
     + '                  autofocus'
-<<<<<<< HEAD
     + '                  class="dash form-control"'
-=======
-    + '                  class="dash form-control mdl"'
->>>>>>> ef54838a
     + '                  placeholder="Reservation name"'
     + '                  type="text"'
     + '                  v-model="name"'
@@ -95,32 +56,20 @@
     + '            <!-- Switch for (kernel and initrd) or (cobbler profile) -->'
     + '            <div'
     + '              aria-label="Use kernel and initrd or Cobbler profile?"'
-<<<<<<< HEAD
     + '              class="btn-group"'
-=======
-    + '              class="mdl btn-group"'
->>>>>>> ef54838a
     + '              role="group"'
     + '              style="width: 100%; margin-bottom: 0;"'
     + '            >'
     + '              <button'
     + '                :class="{active: isKernelInit}"'
-<<<<<<< HEAD
     + '                class="modalswitch btn btn-light"'
-=======
-    + '                class="modalswitch btn btn-light mdl"'
->>>>>>> ef54838a
     + '                style="width: 50%;"'
     + '                type="button"'
     + '                v-on:click="isKernelInit = true"'
     + '              >Use kernel and initrd</button>'
     + '              <button'
     + '                :class="{active: !isKernelInit}"'
-<<<<<<< HEAD
     + '                class="modalswitch btn btn-light"'
-=======
-    + '                class="modalswitch btn btn-light mdl"'
->>>>>>> ef54838a
     + '                style="width: 50%;"'
     + '                type="button"'
     + '                v-on:click="isKernelInit = false"'
@@ -128,16 +77,11 @@
     + '            </div>'
     + '            <!-- Kernel path, -k, only shows if left side of above switch is active -->'
     + '            <div'
-<<<<<<< HEAD
     + '              class="form-group"'
-=======
-    + '              class="form-group switchki mdl"'
->>>>>>> ef54838a
     + '              style="margin-bottom: 10px;"'
     + '              v-if="isKernelInit"'
     + '            >'
     + '              <div'
-<<<<<<< HEAD
     + '                class="input-group"'
     + '                data-placement="bottom"'
     + '                data-toggle="tooltip"'
@@ -151,26 +95,10 @@
     + '                <input'
     + '                  :class="{\'is-valid\': kernelPathIsValid, \'is-invalid\': !kernelPathIsValid}"'
     + '                  class="dash form-control"'
-=======
-    + '                class="input-group mdl"'
-    + '                data-placement="bottom"'
-    + '                data-toggle="tooltip"'
-    + '                id="dashkparent"'
-    + '                title="Location of the kernel the nodes should boot. This kernel will be copied to a separate directory for use."'
-    + '              >'
-    + '                <div class="input-group-prepend mdl">'
-    + '                  <div class="input-group-text mdl">'
-    + '                    <code class="mdl" id="dashkcode">-k</code>'
-    + '                  </div>'
-    + '                </div>'
-    + '                <input'
-    + '                  class="dash form-control mdl"'
->>>>>>> ef54838a
     + '                  placeholder="Kernel path"'
     + '                  type="text"'
     + '                  v-model="kernelPath"'
     + '                >'
-<<<<<<< HEAD
     + '                <div'
     + '                  class="valid-feedback"'
     + '                  v-if="kernelPathIsValid"'
@@ -197,31 +125,10 @@
     + '                <input'
     + '                  :class="{\'is-valid\': initrdPathIsValid, \'is-invalid\': !initrdPathIsValid}"'
     + '                  class="dash form-control"'
-=======
-    + '              </div>'
-    + '            </div>'
-    + '            <!-- Initrd path, -i, only shows if left side of above switch is active -->'
-    + '            <div class="form-group switchki mdl" v-if="isKernelInit">'
-    + '              <div'
-    + '                class="input-group mdl"'
-    + '                data-placement="bottom"'
-    + '                data-toggle="tooltip"'
-    + '                id="dashiparent"'
-    + '                title="Location of the initrd the nodes should boot. This file will be copied to a separate directory for use."'
-    + '              >'
-    + '                <div class="input-group-prepend mdl">'
-    + '                  <div class="input-group-text mdl">'
-    + '                    <code class="mdl" id="dashicode">-i</code>'
-    + '                  </div>'
-    + '                </div>'
-    + '                <input'
-    + '                  class="dash form-control mdl"'
->>>>>>> ef54838a
     + '                  placeholder="Initrd path"'
     + '                  type="text"'
     + '                  v-model="initrdPath"'
     + '                >'
-<<<<<<< HEAD
     + '                <div'
     + '                  class="valid-feedback"'
     + '                  v-if="initrdPathIsValid"'
@@ -230,19 +137,6 @@
     + '                  class="invalid-feedback"'
     + '                  v-if="!initrdPathIsValid"'
     + '                >Path must be an absolute path to an initial RAM disk.</div>'
-    + '              </div>'
-    + '            </div>'
-    + '            <!-- Cobbler profile, -profile, only shows if right side of above switch is active -->'
-    + '            <div class="form-group" v-if="!isKernelInit">'
-    + '              <div class="input-group">'
-    + '                <div class="input-group-prepend">'
-    + '                  <div class="input-group-text">'
-    + '                    <code>-profile</code>'
-    + '                  </div>'
-    + '                </div>'
-    + '                <input'
-    + '                  class="dash form-control"'
-=======
     + '              </div>'
     + '              <div>'
     + '                <select v-model="kernelpair">'
@@ -255,16 +149,15 @@
     + '              </div>'
     + '            </div>'
     + '            <!-- Cobbler profile, -profile, only shows if right side of above switch is active -->'
-    + '            <div class="form-group switchcobbler mdl" v-if="!isKernelInit">'
-    + '              <div class="input-group mdl" id="dashpparent">'
-    + '                <div class="input-group-prepend mdl">'
-    + '                  <div class="input-group-text mdl">'
-    + '                    <code class="mdl" id="dashpcode">-profile</code>'
+    + '            <div class="form-group" v-if="!isKernelInit">'
+    + '              <div class="input-group">'
+    + '                <div class="input-group-prepend">'
+    + '                  <div class="input-group-text">'
+    + '                    <code>-profile</code>'
     + '                  </div>'
     + '                </div>'
     + '                <input'
-    + '                  class="dash form-control mdl"'
->>>>>>> ef54838a
+    + '                  class="dash form-control"'
     + '                  placeholder="Cobbler profile"'
     + '                  type="text"'
     + '                  v-model="cobblerProfile"'
@@ -274,39 +167,26 @@
     + '            <!-- Switch for (number of nodes) or (node list) -->'
     + '            <div'
     + '              aria-label="Number of nodes or node list?"'
-<<<<<<< HEAD
     + '              class="btn-group"'
-=======
-    + '              class="mdl btn-group"'
->>>>>>> ef54838a
     + '              role="group"'
     + '              style="width: 100%; margin-bottom: 0;"'
     + '            >'
     + '              <button'
     + '                :class="{active: !isNodeList}"'
-<<<<<<< HEAD
     + '                class="modalswitch btn btn-light"'
-=======
-    + '                class="modalswitch btn btn-light mdl"'
->>>>>>> ef54838a
     + '                style="width: 50%;"'
     + '                type="button"'
     + '                v-on:click="isNodeList = false"'
     + '              >Number of nodes</button>'
     + '              <button'
     + '                :class="{active: isNodeList}"'
-<<<<<<< HEAD
     + '                class="modalswitch btn btn-light"'
-=======
-    + '                class="modalswitch btn btn-light mdl"'
->>>>>>> ef54838a
     + '                style="width: 50%;"'
     + '                type="button"'
     + '                v-on:click="isNodeList = true"'
     + '              >Node list</button>'
     + '            </div>'
     + '            <!-- Number of nodes, -n, only shows if left side of above switch is active -->'
-<<<<<<< HEAD
     + '            <div class="form-group" v-if="!isNodeList">'
     + '              <div'
     + '                class="input-group"'
@@ -321,23 +201,6 @@
     + '                </div>'
     + '                <input'
     + '                  class="dash form-control"'
-=======
-    + '            <div class="form-group mdl switchnumnodes" v-if="!isNodeList">'
-    + '              <div'
-    + '                class="input-group mdl"'
-    + '                data-placement="bottom"'
-    + '                data-toggle="tooltip"'
-    + '                id="dashnparent"'
-    + '                title="Number of nodes"'
-    + '              >'
-    + '                <div class="input-group-prepend mdl">'
-    + '                  <div class="input-group-text mdl">'
-    + '                    <code class="mdl" id="dashncode">-n</code>'
-    + '                  </div>'
-    + '                </div>'
-    + '                <input'
-    + '                  class="dash form-control mdl"'
->>>>>>> ef54838a
     + '                  min="1"'
     + '                  placeholder="Number of nodes"'
     + '                  type="number"'
@@ -346,7 +209,6 @@
     + '              </div>'
     + '            </div>'
     + '            <!-- Node list, -w, only shows if the right side of the above switch is active -->'
-<<<<<<< HEAD
     + '            <div class="form-group" v-if="isNodeList">'
     + '              <div'
     + '                class="input-group"'
@@ -361,23 +223,6 @@
     + '                </div>'
     + '                <input'
     + '                  class="dash form-control"'
-=======
-    + '            <div class="form-group mdl switchnodelist" v-if="isNodeList">'
-    + '              <div'
-    + '                class="input-group mdl"'
-    + '                data-placement="bottom"'
-    + '                data-toggle="tooltip"'
-    + '                id="dashwparent"'
-    + '                title="Node list, e.g. 34, 57, 158 ..."'
-    + '              >'
-    + '                <div class="input-group-prepend mdl">'
-    + '                  <div class="input-group-text mdl">'
-    + '                    <code class="mdl" id="dashwcode">-w</code>'
-    + '                  </div>'
-    + '                </div>'
-    + '                <input'
-    + '                  class="dash form-control mdl"'
->>>>>>> ef54838a
     + '                  placeholder="Node list"'
     + '                  type="text"'
     + '                  v-model="nodeList"'
@@ -385,7 +230,6 @@
     + '              </div>'
     + '            </div>'
     + '            <!-- The rest of the fields are optional -->'
-<<<<<<< HEAD
     + '            <i class="mb-2">Optional:</i>'
     + '            <div'
     + '              class="mb-4"'
@@ -425,22 +269,10 @@
     + '              <div class="form-group">'
     + '                <div'
     + '                  class="input-group"'
-=======
-    + '            <i class="mb-2 mdl">Optional:</i>'
-    + '            <div'
-    + '              class="mb-4 mdl"'
-    + '              style="border-top: 1px solid #e9ecef; border-bottom: 1px solid #e9ecef; padding-top: 5px;"'
-    + '            >'
-    + '              <!-- Command line arguments, -c, optional -->'
-    + '              <div class="form-group mdl">'
-    + '                <div'
-    + '                  class="input-group mdl"'
->>>>>>> ef54838a
     + '                  data-placement="bottom"'
     + '                  data-toggle="tooltip"'
     + '                  title="e.g. console=tty0"'
     + '                >'
-<<<<<<< HEAD
     + '                  <div class="input-group-prepend">'
     + '                    <div class="input-group-text">'
     + '                      <code style="color: royalblue;">-c</code>'
@@ -448,19 +280,6 @@
     + '                  </div>'
     + '                  <input'
     + '                    class="dash form-control"'
-=======
-    + '                  <div class="input-group-prepend mdl">'
-    + '                    <div class="input-group-text mdl">'
-    + '                      <code'
-    + '                        class="mdl"'
-    + '                        id="dashccode"'
-    + '                        style="color: royalblue;"'
-    + '                      >-c</code>'
-    + '                    </div>'
-    + '                  </div>'
-    + '                  <input'
-    + '                    class="dash form-control mdl"'
->>>>>>> ef54838a
     + '                    placeholder="Command line arguments"'
     + '                    type="text"'
     + '                    v-model="cmdArgs"'
@@ -468,20 +287,13 @@
     + '                </div>'
     + '              </div>'
     + '              <!-- Reservation length, -t, optional, 60m by default -->'
-<<<<<<< HEAD
     + '              <div class="form-group">'
     + '                <div'
     + '                  class="input-group"'
-=======
-    + '              <div class="form-group mdl">'
-    + '                <div'
-    + '                  class="input-group mdl"'
->>>>>>> ef54838a
     + '                  data-placement="bottom"'
     + '                  data-toggle="tooltip"'
     + '                  title="Time denominations should be specified in days(d), hours(h), and minutes(m), in that order. Unitless numbers are treated as minutes. Days are defined as 24*60 minutes. Example: To make a reservation for 7 days: 7d. To make a reservation for 4 days, 6 hours, 30 minutes: 4d6h30m (default = 60m)."'
     + '                >'
-<<<<<<< HEAD
     + '                  <div class="input-group-prepend">'
     + '                    <div class="input-group-text">'
     + '                      <code style="color: royalblue;">-t</code>'
@@ -489,19 +301,6 @@
     + '                  </div>'
     + '                  <input'
     + '                    class="dash form-control"'
-=======
-    + '                  <div class="input-group-prepend mdl">'
-    + '                    <div class="input-group-text mdl">'
-    + '                      <code'
-    + '                        class="mdl"'
-    + '                        id="dashtkcode"'
-    + '                        style="color: royalblue;"'
-    + '                      >-t</code>'
-    + '                    </div>'
-    + '                  </div>'
-    + '                  <input'
-    + '                    class="dash form-control mdl"'
->>>>>>> ef54838a
     + '                    placeholder="Reservation length"'
     + '                    type="text"'
     + '                    v-model="resLength"'
@@ -510,20 +309,13 @@
     + '                </div>'
     + '              </div>'
     + '              <!-- After this date, -a, optional, set automatically if Reserve is clicked from Speculate page -->'
-<<<<<<< HEAD
     + '              <div class="form-group">'
     + '                <div'
     + '                  class="input-group"'
-=======
-    + '              <div class="form-group mdl">'
-    + '                <div'
-    + '                  class="input-group mdl"'
->>>>>>> ef54838a
     + '                  data-placement="bottom"'
     + '                  data-toggle="tooltip"'
     + '                  title="Indicates that the reservation should take place on or after the specified time, given in the format \'2017-Jan-2-15:04\'. Especially useful on Speculate."'
     + '                >'
-<<<<<<< HEAD
     + '                  <div class="input-group-prepend">'
     + '                    <div class="input-group-text">'
     + '                      <code style="color: royalblue;">-a</code>'
@@ -531,19 +323,6 @@
     + '                  </div>'
     + '                  <input'
     + '                    class="dash form-control"'
-=======
-    + '                  <div class="input-group-prepend mdl">'
-    + '                    <div class="input-group-text mdl">'
-    + '                      <code'
-    + '                        class="mdl"'
-    + '                        id="dashacode"'
-    + '                        style="color: royalblue;"'
-    + '                      >-a</code>'
-    + '                    </div>'
-    + '                  </div>'
-    + '                  <input'
-    + '                    class="dash form-control mdl"'
->>>>>>> ef54838a
     + '                    placeholder="After this date"'
     + '                    type="text"'
     + '                    v-model="afterDate"'
@@ -557,7 +336,6 @@
     + '            v-if="speculating"'
     + '            v-on:reserve="reserveSpec($event)"'
     + '          ></speculate-table>'
-<<<<<<< HEAD
     + '          <div class="card commandline" v-if="!speculating">'
     + '            <code id="commandline" style="color: seagreen;">{{ command }}</code>'
     + '          </div>'
@@ -565,68 +343,35 @@
     + '        <div class="modal-footer m-3">'
     + '          <button'
     + '            class="modalbtn igorbtn btn btn-secondary mr-auto"'
-=======
-    + '          <div class="card commandline mdl" v-if="!speculating">'
-    + '            <code'
-    + '              class="mdl"'
-    + '              id="commandline"'
-    + '              style="color: seagreen;"'
-    + '            >{{ command }}</code>'
-    + '          </div>'
-    + '        </div>'
-    + '        <div class="modal-footer m-3 mdl">'
-    + '          <button'
-    + '            class="modalbtn igorbtn btn btn-secondary mr-auto mdl"'
->>>>>>> ef54838a
     + '            type="button"'
     + '            v-if="speculating"'
     + '            v-on:click="speculating = false"'
     + '          >Back</button>'
     + '          <button'
-<<<<<<< HEAD
     + '            class="modalbtn igorbtn btn btn-secondary mr-auto cancel"'
-=======
-    + '            class="modalbtn igorbtn btn btn-secondary mr-auto mdl cancel"'
->>>>>>> ef54838a
     + '            data-dismiss="modal"'
     + '            type="button"'
     + '            v-if="!speculating"'
     + '          >Cancel</button>'
     + '          <button'
     + '            :disabled="!validForm"'
-<<<<<<< HEAD
     + '            class="modalbtn igorbtn btn btn-primary modalcommand"'
-=======
-    + '            class="modalbtn newresmodalgobtn igorbtn btn btn-primary mdl modalcommand speculate"'
->>>>>>> ef54838a
     + '            style="background-color: #ff902d; border-color: #ff902d;"'
     + '            type="button"'
     + '            v-if="!speculating"'
     + '            v-on:click="speculating = !speculating"'
     + '          >'
-<<<<<<< HEAD
     + '            <span class>Speculate</span>'
     + '          </button>'
     + '          <button'
     + '            :disabled="!validForm"'
     + '            class="modalbtn igorbtn btn btn-primary modalcommand"'
-=======
-    + '            <span class="mdl mdlcmdtext speculate">Speculate</span>'
-    + '          </button>'
-    + '          <button'
-    + '            :disabled="!validForm"'
-    + '            class="modalbtn newresmodalgobtn igorbtn btn btn-primary mdl modalcommand"'
->>>>>>> ef54838a
     + '            style="background-color: #a975d6; border-color: #a975d6;"'
     + '            type="button"'
     + '            v-if="!speculating"'
     + '            v-on:click="submitReservation()"'
     + '          >'
-<<<<<<< HEAD
     + '            <span>Reserve</span>'
-=======
-    + '            <span class="mdl mdlcmdtext">Reserve</span>'
->>>>>>> ef54838a
     + '          </button>'
     + '        </div>'
     + '      </div>'
@@ -657,21 +402,15 @@
         cmdArgs: '',
         resLength: '60m',
         afterDate: '',
-<<<<<<< HEAD
-        isKernelInit: true,
-        isNodeList: false,
-=======
         kernelpair: '',
         isKernelInit: true,
         isNodeList: false,
         selected: null,
->>>>>>> ef54838a
         serverMessage: '',
         serverSuccess: true,
       };
     },
     computed: {
-<<<<<<< HEAD
       groupIsValid: function groupIsValid() {
         const re = new RegExp('^[_a-z][0-9a-z_-]*\\$?$');
         return this.group.match(re) != null;
@@ -684,8 +423,6 @@
         const re = new RegExp('^(/[^/]*)+[^/]+\\.initrd$');
         return this.initrdPath.match(re) != null;
       },
-=======
->>>>>>> ef54838a
       validForm: function validForm() {
         if (!this.name) {
           return false;
@@ -696,11 +433,7 @@
         }
 
         if (this.isKernelInit) {
-<<<<<<< HEAD
-          if (!this.kernelPathIsValid || !this.initrdPathIsValid) {
-=======
-          if ((!this.kernelPath || !this.initrdPath) && !this.kernelpair) {
->>>>>>> ef54838a
+          if ((!this.kernelPathIsValid || !this.initrdPathIsValid) && !this.kernelpair) {
             return false;
           }
         } else {
@@ -725,9 +458,6 @@
         let bootFrom = '-profile '.concat(this.cobblerProfile);
 
         if (this.isKernelInit) {
-<<<<<<< HEAD
-          bootFrom = '-k '.concat(this.kernelPath, ' -i ').concat(this.initrdPath);
-=======
           // Check if using cobbler or KI Pairs
           if (this.kernelpair && !(this.kernelPath && this.initrdPath)) {
             // Check whether using textbox or dropdown (text overrides dropdown)
@@ -749,22 +479,18 @@
           } else {
             bootFrom = '-k '.concat(this.kernelPath, ' -i ').concat(this.initrdPath);
           }
->>>>>>> ef54838a
         }
 
         let nodes = '-n '.concat(this.numNodes);
 
         if (this.isNodeList) {
           nodes = '-w '.concat(this.nodeList);
-<<<<<<< HEAD
         }
 
         let group = '';
 
         if (this.group) {
           group = ' -g '.concat(this.group);
-=======
->>>>>>> ef54838a
         }
 
         let args = '';
@@ -779,11 +505,7 @@
           after = ' -a '.concat(this.afterDate);
         }
 
-<<<<<<< HEAD
         return 'igor sub -r '.concat(this.name, ' ').concat(bootFrom, ' ').concat(nodes, ' -t ').concat(this.resLength).concat(args).concat(after).concat(group);
-=======
-        return 'igor sub -r '.concat(this.name, ' ').concat(bootFrom, ' ').concat(nodes, ' -t ').concat(this.resLength).concat(args).concat(after);
->>>>>>> ef54838a
       },
     },
     methods: {
@@ -811,8 +533,6 @@
         this.speculating = false;
         this.afterDate = formattedStart;
       },
-<<<<<<< HEAD
-=======
       searchImage: function searchImage(target, container) {
         let i;
         let found = false;
@@ -826,7 +546,6 @@
 
         return -1;
       },
->>>>>>> ef54838a
       submitReservation: function submitReservation() {
         const _this = this;
 
@@ -847,23 +566,11 @@
 
           this.showLoading();
           this.hide();
-<<<<<<< HEAD
-=======
           console.log('Running Command');
->>>>>>> ef54838a
           $.get('run/', {
             run: this.command,
           }, function(data) {
             const response = JSON.parse(data);
-<<<<<<< HEAD
-
-            _this.$store.commit('updateReservations', response.Extra);
-
-            _this.$store.commit('setAlert', 'Reservation '.concat(_this.name, ': ').concat(response.Message));
-
-            _this.hideLoading();
-          });
-=======
 
             _this.$store.commit('updateReservations', response.Extra);
 
@@ -890,7 +597,6 @@
           if (this.searchImage(userDefinedImages[i], IMAGES) == -1) {
             IMAGES.push(userDefinedImages[i]);
           }
->>>>>>> ef54838a
         }
       }
     },
