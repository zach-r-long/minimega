// Copyright (2015) Sandia Corporation.
// Under the terms of Contract DE-AC04-94AL85000 with Sandia Corporation,
// the U.S. Government retains certain rights in this software.

package main

import (
	"flag"
	"fmt"
	log "minilog"
	"os"
	"os/signal"
	"syscall"
	"time"
)

var (
<<<<<<< HEAD
	f_serve       = flag.Bool("serve", false, "act as a server for enabled services")
	f_dns         = flag.Bool("dns", false, "enable dns service")
	f_dnsv4       = flag.Bool("dnsv4", false, "dns client only requests type A records")
	f_dnsv6       = flag.Bool("dnsv6", false, "dns client only requests type AAAA records")
	f_randomhosts = flag.Bool("random-hosts", false, "if no host range is supplied return a randomly generated ip")
	f_http        = flag.Bool("http", false, "enable http service")
	f_https       = flag.Bool("https", false, "enable https (TLS) service")
	f_httproot    = flag.String("httproot", "", "serve directory with http(s) instead of the builtin page generator")
	f_httpGzip    = flag.Bool("httpgzip", false, "gzip image served in http/https pages")
	f_irc         = flag.Bool("irc", false, "enable irc service")
	f_ircport     = flag.String("ircport", "6667", "port to use for IRC client or server")
	f_channels    = flag.String("channels", "#general,#random", "overwrite default IRC channels to join, seperated by commas")
	f_messages    = flag.String("messages", "", "path to file containing IRC client messages to use")
	f_markov      = flag.Bool("markov", true, "disable using markov chains")
	f_ssh         = flag.Bool("ssh", false, "enable ssh service")
	f_smtp        = flag.Bool("smtp", false, "enable smtp service")
	f_smtpUser    = flag.String("smtpuser", "", "specify a particular user to send email to for the given domain, otherwise random")
	f_smtpTls     = flag.Bool("smtptls", true, "enable or disable sending mail with TLS")
	f_smtpmail    = flag.String("smtpmail", "", "send email from a given file instead of the builtin email corpus")
	f_mean        = flag.Duration("u", time.Duration(1000*time.Millisecond), "mean time between actions")
	f_stddev      = flag.Duration("s", time.Duration(0), "standard deviation between actions")
	f_min         = flag.Duration("min", time.Duration(0), "minimum time allowable for events")
	f_max         = flag.Duration("max", time.Duration(60000*time.Millisecond), "maximum time allowable for events")
	f_loglevel    = flag.String("level", "warn", "set log level: [debug, info, warn, error, fatal]")
	f_log         = flag.Bool("log", true, "log on stderr")
	f_logfile     = flag.String("logfile", "", "also log to file")
	f_v4          = flag.Bool("ipv4", true, "use IPv4. Can be used together with -ipv6")
	f_v6          = flag.Bool("ipv6", true, "use IPv6. Can be used together with -ipv4")
	f_report      = flag.Duration("report", time.Duration(10*time.Second), "time between reports, set to 0 to disable")
	f_httpTLSCert = flag.String("httptlscert", "", "file containing public certificate for TLS")
	f_httpTLSKey  = flag.String("httptlskey", "", "file containing private key for TLS")
	f_tlsVersion  = flag.String("tlsversion", "", "Select a TLS version for the client: tls1.0, tls1.1, tls1.2")
=======
	f_serve         = flag.Bool("serve", false, "act as a server for enabled services")
	f_dns           = flag.Bool("dns", false, "enable dns service")
	f_dnsv4         = flag.Bool("dnsv4", false, "dns client only requests type A records")
	f_dnsv6         = flag.Bool("dnsv6", false, "dns client only requests type AAAA records")
	f_randomhosts   = flag.Bool("random-hosts", false, "if no host range is supplied return a randomly generated ip")
	f_http          = flag.Bool("http", false, "enable http service")
	f_https         = flag.Bool("https", false, "enable https (TLS) service")
	f_httproot      = flag.String("httproot", "", "serve directory with http(s) instead of the builtin page generator")
	f_httpGzip      = flag.Bool("httpgzip", false, "gzip image served in http/https pages")
	f_httpCookies   = flag.Bool("httpcookies", false, "enable cookie jar in http/https clients")
	f_httpUserAgent = flag.String("http-user-agent", "", "set a custom user-agent string")
	f_ftp           = flag.Bool("ftp", false, "enable ftp service")
	f_ftps          = flag.Bool("ftps", false, "enable ftp (TLS) service")
	f_ssh           = flag.Bool("ssh", false, "enable ssh service")
	f_smtp          = flag.Bool("smtp", false, "enable smtp service")
	f_smtpUser      = flag.String("smtpuser", "", "specify a particular user to send email to for the given domain, otherwise random")
	f_smtpTls       = flag.Bool("smtptls", true, "enable or disable sending mail with TLS")
	f_smtpmail      = flag.String("smtpmail", "", "send email from a given file instead of the builtin email corpus")
	f_mean          = flag.Duration("u", time.Duration(1000*time.Millisecond), "mean time between actions")
	f_stddev        = flag.Duration("s", time.Duration(0), "standard deviation between actions")
	f_min           = flag.Duration("min", time.Duration(0), "minimum time allowable for events")
	f_max           = flag.Duration("max", time.Duration(60000*time.Millisecond), "maximum time allowable for events")
	f_v4            = flag.Bool("ipv4", true, "use IPv4. Can be used together with -ipv6")
	f_v6            = flag.Bool("ipv6", true, "use IPv6. Can be used together with -ipv4")
	f_report        = flag.Duration("report", time.Duration(10*time.Second), "time between reports, set to 0 to disable")
	f_httpTLSCert   = flag.String("httptlscert", "", "file containing public certificate for TLS")
	f_httpTLSKey    = flag.String("httptlskey", "", "file containing private key for TLS")
	f_tlsVersion    = flag.String("tlsversion", "", "Select a TLS version for the client: tls1.0, tls1.1, tls1.2")
>>>>>>> a6738db6

	// See main for registering with flag
	f_httpImageSize = DefaultFileSize
	f_ftpFileSize   = DefaultFTPFileSize

	hosts map[string]string
	keys  []string
)

func usage() {
	fmt.Fprintf(os.Stderr, "Usage: %s [flags] target(s)\n", os.Args[0])
	flag.PrintDefaults()
	fmt.Fprintf(os.Stderr, `
  targets may include a hostname, ip address, subnet (for example 10.0.0.0/24) or
  comma seperated list of hosts/ip addresses (for example
  10.0.0.1,10.0.0.5,google.com). If a subnet or list is specified, protonuke will
  attempt to connect to each host simultaneously, so use with caution.
`)
}

func main() {
	flag.Usage = usage

	// Add non-builtin flag type
	flag.Var(&f_httpImageSize, "httpimagesize", "size of image to serve in http/https pages (optional suffixes: B, KB, MB. default: MB)")
	flag.Var(&f_ftpFileSize, "ftpfilesize", "size of image file to serve in ftp/ftps RECV requests (optional suffixes: B, KB, MB. default: MB)")

	flag.Parse()

	sig := make(chan os.Signal, 1024)
	signal.Notify(sig, syscall.SIGINT)

	log.Init()

	dns := false
	if *f_dns || *f_dnsv4 || *f_dnsv6 {
		dns = true
	}

	// make sure at least one service is enabled
<<<<<<< HEAD
	if !dns && !*f_http && !*f_https && !*f_irc && !*f_ssh && !*f_smtp {
=======
	if !dns && !*f_http && !*f_https && !*f_ftp && !*f_ftps && !*f_ssh && !*f_smtp {
>>>>>>> a6738db6
		log.Fatalln("no enabled services")
	}

	// make sure we have both a cert & a key if the specified one
	if (*f_httpTLSCert != "" && *f_httpTLSKey == "") || (*f_httpTLSCert == "" && *f_httpTLSKey != "") {
		log.Fatalln("must provide both TLS cert & private key")
	}

	// make sure mean and variance are > 0
	if *f_mean < 0 || *f_stddev < 0 || *f_min < 0 || *f_max < 0 {
		log.Fatalln("mean, standard deviation, min, and max must be > 0")
	}

	var err error
	hosts, err = parseHosts(flag.Args())
	if err != nil {
		log.Fatalln(err)
	}
	if len(hosts) == 0 && !*f_serve {
		log.Fatalln("no hosts specified")
	}
	for k, _ := range hosts {
		keys = append(keys, k)
	}
	log.Debugln("hosts: ", hosts)

	// start the reporter
	if *f_report == 0 {
		log.Debugln("disabling reports")
	} else {
		log.Debug("enabling reports every %v", *f_report)
		go report(*f_report)
	}

	var protocol string
	if *f_v4 && *f_v6 {
		protocol = "tcp"
	} else if *f_v4 && !*f_v6 {
		protocol = "tcp4"
	} else if !*f_v4 && *f_v6 {
		protocol = "tcp6"
	} else {
		log.Fatalln("you must enable at least one of IPv4 or IPv6")
	}

	// start services
	if dns {
		if *f_serve {
			go dnsServer()
		} else {
			go dnsClient()
		}
	}
	if *f_http {
		if *f_serve {
			go httpServer(protocol)
		} else {
			go httpClient(protocol)
		}
	}
	if *f_https {
		if *f_serve {
			go httpTLSServer(protocol)
		} else {
			go httpTLSClient(protocol)
		}
	}
<<<<<<< HEAD
	if *f_irc {
		if *f_serve {
			go ircServer()
		} else {
			go ircClient()
=======
	if *f_ftp {
		if *f_serve {
			go ftpServer()
		} else {
			go ftpClient()
		}
	}
	if *f_ftps {
		if *f_serve {
			go ftpsServer()
		} else {
			go ftpsClient()
>>>>>>> a6738db6
		}
	}
	if *f_ssh {
		if *f_serve {
			go sshServer(protocol)
		} else {
			go sshClient(protocol)
		}
	}
	if *f_smtp {
		if *f_serve {
			go smtpServer(protocol)
		} else {
			go smtpClient(protocol)
		}
	}
	<-sig
}<|MERGE_RESOLUTION|>--- conflicted
+++ resolved
@@ -15,40 +15,6 @@
 )
 
 var (
-<<<<<<< HEAD
-	f_serve       = flag.Bool("serve", false, "act as a server for enabled services")
-	f_dns         = flag.Bool("dns", false, "enable dns service")
-	f_dnsv4       = flag.Bool("dnsv4", false, "dns client only requests type A records")
-	f_dnsv6       = flag.Bool("dnsv6", false, "dns client only requests type AAAA records")
-	f_randomhosts = flag.Bool("random-hosts", false, "if no host range is supplied return a randomly generated ip")
-	f_http        = flag.Bool("http", false, "enable http service")
-	f_https       = flag.Bool("https", false, "enable https (TLS) service")
-	f_httproot    = flag.String("httproot", "", "serve directory with http(s) instead of the builtin page generator")
-	f_httpGzip    = flag.Bool("httpgzip", false, "gzip image served in http/https pages")
-	f_irc         = flag.Bool("irc", false, "enable irc service")
-	f_ircport     = flag.String("ircport", "6667", "port to use for IRC client or server")
-	f_channels    = flag.String("channels", "#general,#random", "overwrite default IRC channels to join, seperated by commas")
-	f_messages    = flag.String("messages", "", "path to file containing IRC client messages to use")
-	f_markov      = flag.Bool("markov", true, "disable using markov chains")
-	f_ssh         = flag.Bool("ssh", false, "enable ssh service")
-	f_smtp        = flag.Bool("smtp", false, "enable smtp service")
-	f_smtpUser    = flag.String("smtpuser", "", "specify a particular user to send email to for the given domain, otherwise random")
-	f_smtpTls     = flag.Bool("smtptls", true, "enable or disable sending mail with TLS")
-	f_smtpmail    = flag.String("smtpmail", "", "send email from a given file instead of the builtin email corpus")
-	f_mean        = flag.Duration("u", time.Duration(1000*time.Millisecond), "mean time between actions")
-	f_stddev      = flag.Duration("s", time.Duration(0), "standard deviation between actions")
-	f_min         = flag.Duration("min", time.Duration(0), "minimum time allowable for events")
-	f_max         = flag.Duration("max", time.Duration(60000*time.Millisecond), "maximum time allowable for events")
-	f_loglevel    = flag.String("level", "warn", "set log level: [debug, info, warn, error, fatal]")
-	f_log         = flag.Bool("log", true, "log on stderr")
-	f_logfile     = flag.String("logfile", "", "also log to file")
-	f_v4          = flag.Bool("ipv4", true, "use IPv4. Can be used together with -ipv6")
-	f_v6          = flag.Bool("ipv6", true, "use IPv6. Can be used together with -ipv4")
-	f_report      = flag.Duration("report", time.Duration(10*time.Second), "time between reports, set to 0 to disable")
-	f_httpTLSCert = flag.String("httptlscert", "", "file containing public certificate for TLS")
-	f_httpTLSKey  = flag.String("httptlskey", "", "file containing private key for TLS")
-	f_tlsVersion  = flag.String("tlsversion", "", "Select a TLS version for the client: tls1.0, tls1.1, tls1.2")
-=======
 	f_serve         = flag.Bool("serve", false, "act as a server for enabled services")
 	f_dns           = flag.Bool("dns", false, "enable dns service")
 	f_dnsv4         = flag.Bool("dnsv4", false, "dns client only requests type A records")
@@ -58,6 +24,11 @@
 	f_https         = flag.Bool("https", false, "enable https (TLS) service")
 	f_httproot      = flag.String("httproot", "", "serve directory with http(s) instead of the builtin page generator")
 	f_httpGzip      = flag.Bool("httpgzip", false, "gzip image served in http/https pages")
+  f_irc         = flag.Bool("irc", false, "enable irc service")
+	f_ircport     = flag.String("ircport", "6667", "port to use for IRC client or server")
+	f_channels    = flag.String("channels", "#general,#random", "overwrite default IRC channels to join, seperated by commas")
+	f_messages    = flag.String("messages", "", "path to file containing IRC client messages to use")
+	f_markov      = flag.Bool("markov", true, "disable using markov chains")
 	f_httpCookies   = flag.Bool("httpcookies", false, "enable cookie jar in http/https clients")
 	f_httpUserAgent = flag.String("http-user-agent", "", "set a custom user-agent string")
 	f_ftp           = flag.Bool("ftp", false, "enable ftp service")
@@ -77,7 +48,7 @@
 	f_httpTLSCert   = flag.String("httptlscert", "", "file containing public certificate for TLS")
 	f_httpTLSKey    = flag.String("httptlskey", "", "file containing private key for TLS")
 	f_tlsVersion    = flag.String("tlsversion", "", "Select a TLS version for the client: tls1.0, tls1.1, tls1.2")
->>>>>>> a6738db6
+
 
 	// See main for registering with flag
 	f_httpImageSize = DefaultFileSize
@@ -118,11 +89,8 @@
 	}
 
 	// make sure at least one service is enabled
-<<<<<<< HEAD
-	if !dns && !*f_http && !*f_https && !*f_irc && !*f_ssh && !*f_smtp {
-=======
-	if !dns && !*f_http && !*f_https && !*f_ftp && !*f_ftps && !*f_ssh && !*f_smtp {
->>>>>>> a6738db6
+
+	if !dns && !*f_http && !*f_https && !*f_irc && !*f_ftp && !*f_ftps && !*f_ssh && !*f_smtp {
 		log.Fatalln("no enabled services")
 	}
 
@@ -190,13 +158,13 @@
 			go httpTLSClient(protocol)
 		}
 	}
-<<<<<<< HEAD
 	if *f_irc {
 		if *f_serve {
 			go ircServer()
 		} else {
 			go ircClient()
-=======
+    }
+  }
 	if *f_ftp {
 		if *f_serve {
 			go ftpServer()
@@ -209,7 +177,6 @@
 			go ftpsServer()
 		} else {
 			go ftpsClient()
->>>>>>> a6738db6
 		}
 	}
 	if *f_ssh {
