--- conflicted
+++ resolved
@@ -132,7 +132,6 @@
 		return
 	}
 
-<<<<<<< HEAD
 	if subN > 0 {
 		reservation, newSched, err = FindReservationAfter(subT, subN, when.Unix())
 	} else if subW != "" {
@@ -141,11 +140,11 @@
 	if err != nil {
 		log.Fatalln(err)
 	}
-=======
+
 	// pick a network segment
 	var vlan int
 	for vlan = igorConfig.VLANMin; vlan <= igorConfig.VLANMax; vlan++ {
-		for _, r := range reservations {
+		for _, r := range Reservations {
 			if vlan == r.Vlan {
 				continue
 			}
@@ -153,13 +152,10 @@
 		break
 	}
 	if vlan > igorConfig.VLANMax {
-		fatalf("couldn't assign a vlan!")
-	}
-
-	// Ok, build our reservation
-	reservation := Reservation{ResName: subR, Hosts: nodes, PXENames: pxefiles, Vlan: vlan}
-	user, err := user.Current()
->>>>>>> c2c83584
+		log.Fatal("couldn't assign a vlan!")
+	}
+	reservation.Vlan = vlan
+
 	reservation.Owner = user.Username
 	reservation.ResName = subR
 	reservation.KernelArgs = subC
@@ -198,26 +194,20 @@
 	idest.Close()
 	isource.Close()
 
-	fmt.Printf("New Reservation: %#v\n", reservation)
+	timefmt := "Jan 2 15:04"
+	rnge, _ := ranges.NewRange(igorConfig.Prefix, igorConfig.Start, igorConfig.End)
+	fmt.Printf("Reservation created for %v - %v\n", time.Unix(reservation.StartTime, 0).Format(timefmt), time.Unix(reservation.EndTime, 0).Format(timefmt))
+	unsplit, _ := rnge.UnsplitRange(reservation.Hosts)
+	fmt.Printf("Nodes: %v\n", unsplit)
 
 	Schedule = newSched
 
-<<<<<<< HEAD
+	// update the network config
+	//err = networkSet(reservation.Hosts, vlan)
+	//if err != nil {
+	//	log.Fatal("error setting network isolation: %v", err)
+	//}
+
 	putReservations()
 	putSchedule()
-=======
-	// update the network config
-	err = networkSet(nodes, vlan)
-	if err != nil {
-		fatalf("error setting network isolation: %v", err)
-	}
-
-	// Truncate the existing reservation file
-	resdb.Truncate(0)
-	resdb.Seek(0, 0)
-	// Write out the new reservations
-	enc := json.NewEncoder(resdb)
-	enc.Encode(reservations)
-	resdb.Sync()
->>>>>>> c2c83584
 }