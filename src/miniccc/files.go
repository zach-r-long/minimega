--- conflicted
+++ resolved
@@ -53,11 +53,7 @@
 
 		if _, err := os.Stat(dst); err == nil {
 			// file exists (TODO: overwrite?)
-<<<<<<< HEAD
-			log.Info("skipping %v -- already exists", v)
-=======
 			log.Info("skipping %v -- already exists", dst)
->>>>>>> 2b719e84
 			continue
 		}
 
