// Copyright (2012) Sandia Corporation.
// Under the terms of Contract DE-AC04-94AL85000 with Sandia Corporation,
// the U.S. Government retains certain rights in this software.

package main

import (
	"flag"
	"fmt"
	"goreadline"
	"minicli"
	"miniclient"
	log "minilog"
	"minipager"
	"os"
	"os/signal"
	"os/user"
	"path/filepath"
	"runtime"
	"runtime/pprof"
	"strconv"
	"strings"
	"syscall"
	"version"
)

const (
	BASE_PATH = "/tmp/minimega"
	IOM_PATH  = "/tmp/minimega/files"
	Wildcard  = "all"
	Localhost = "localhost"
)

var (
	f_base       = flag.String("base", BASE_PATH, "base path for minimega data")
	f_e          = flag.Bool("e", false, "execute command on running minimega")
	f_degree     = flag.Uint("degree", 0, "meshage starting degree")
	f_msaTimeout = flag.Uint("msa", 10, "meshage MSA timeout")
	f_port       = flag.Int("port", 9000, "meshage port to listen on")
	f_ccPort     = flag.Int("ccport", 9002, "cc port to listen on")
	f_force      = flag.Bool("force", false, "force minimega to run even if it appears to already be running")
	f_nostdin    = flag.Bool("nostdin", false, "disable reading from stdin, useful for putting minimega in the background")
	f_version    = flag.Bool("version", false, "print the version and copyright notices")
	f_context    = flag.String("context", "minimega", "meshage context for discovery")
	f_iomBase    = flag.String("filepath", IOM_PATH, "directory to serve files from")
	f_attach     = flag.Bool("attach", false, "attach the minimega command line to a running instance of minimega")
	f_cli        = flag.Bool("cli", false, "validate and print the minimega cli, in JSON, to stdout and exit")
	f_panic      = flag.Bool("panic", false, "panic on quit, producing stack traces for debugging")
	f_cgroup     = flag.String("cgroup", "/sys/fs/cgroup", "path to cgroup mount")
	f_pipe       = flag.String("pipe", "", "read/write to or from a named pipe")

	vms = VMs{}

	hostname string
	reserved = []string{Wildcard}

	attached *miniclient.Conn
)

const (
	banner = `minimega, Copyright (2014) Sandia Corporation.
Under the terms of Contract DE-AC04-94AL85000 with Sandia Corporation,
the U.S. Government retains certain rights in this software.`
	poeticDeath = `Willst du immer weiterschweifen?
Sieh, das Gute liegt so nah.
Lerne nur das Glück ergreifen,
denn das Glück ist immer da.`
)

func usage() {
	fmt.Println(banner)
	fmt.Println("usage: minimega [option]... [file]...")
	flag.PrintDefaults()
}

func main() {
	var err error

	flag.Usage = usage
	flag.Parse()

	log.Init()
	logLevel = log.LevelFlag

	// see containerShim()
	if flag.NArg() > 1 && flag.Arg(0) == CONTAINER_MAGIC {
		containerShim()
	}

	cliSetup()

	if *f_cli {
		if err := minicli.Validate(); err != nil {
			log.Fatalln(err)
		}

		doc, err := minicli.Doc()
		if err != nil {
			log.Fatal("failed to generate docs: %v", err)
		}
		fmt.Println(doc)
		os.Exit(0)
	}

	if *f_version {
		fmt.Println("minimega", version.Revision, version.Date)
		fmt.Println(version.Copyright)
		os.Exit(0)
	}

	// see pipeMMHandler in plumber.go
	if *f_pipe != "" {
		pipeMMHandler()
		return
	}

	// warn if we're not root
	user, err := user.Current()
	if err != nil {
		log.Fatalln(err)
	}
	if user.Uid != "0" {
		log.Warnln("not running as root")
	}

	// set global for hostname
	hostname, err = os.Hostname()
	if err != nil {
		log.Fatalln(err)
	}

	if isReserved(hostname) {
		log.Warn("hostname `%s` is a reserved word -- abandon all hope, ye who enter here", hostname)
	}

	// special case, catch -e and execute a command on an already running
	// minimega instance
	if *f_e || *f_attach {
		// try to connect to the local minimega
		mm, err := miniclient.Dial(*f_base)
		if err != nil {
			log.Fatalln(err)
		}
		mm.Pager = minipager.DefaultPager

		if *f_e {
			a := flag.Args()
			log.Debugln("got args:", a)

			// TODO: Need to escape?
			cmd := strings.Join(a, " ")
			log.Infoln("got command: `%v`", cmd)

			mm.RunAndPrint(cmd, false)
		} else {
			attached = mm
			mm.Attach()
		}

		return
	}

	fmt.Println(banner)

	// check all the external dependencies
	if err := checkExternal(); err != nil {
		log.Warnln(err.Error())
	}

	// rebase f_iomBase if f_base changed but iomBase did not
	if *f_base != BASE_PATH && *f_iomBase == IOM_PATH {
		*f_iomBase = filepath.Join(*f_base, "files")
	}

	// check for a running instance of minimega
	if _, err := os.Stat(filepath.Join(*f_base, "minimega")); err == nil {
		if !*f_force {
			log.Fatalln("minimega appears to already be running, override with -force")
		}
		log.Warn("minimega may already be running, proceed with caution")

		if err := os.Remove(filepath.Join(*f_base, "minimega")); err != nil {
			log.Fatalln(err)
		}
	}

	// attempt to set up the base path
	if err := os.MkdirAll(*f_base, os.FileMode(0770)); err != nil {
		log.Fatal("mkdir base path: %v", err)
	}

	pid := strconv.Itoa(os.Getpid())
	mustWrite(filepath.Join(*f_base, "minimega.pid"), pid)

	// fan out to the number of cpus on the system if GOMAXPROCS env variable
	// is not set.
	if os.Getenv("GOMAXPROCS") == "" {
		runtime.GOMAXPROCS(runtime.NumCPU())
	}

	// start services
<<<<<<< HEAD
	commandSocketStart()
	ccServer = ccStart(*f_iomBase, "")
	if err := ccServer.Listen(*f_ccPort); err != nil {
		log.Fatal("unable to listen: %v", err)
	}
=======
	// NOTE: the plumber needs a reference to the meshage node, and cc
	// needs a reference to the plumber, so the order here counts
>>>>>>> 6bedf537
	tapReaperStart()
	meshageStart(hostname, *f_context, *f_degree, *f_msaTimeout, *f_port)
	plumberStart(meshageNode)
	ccStart()
	commandSocketStart()

	// set up signal handling
	sig := make(chan os.Signal, 1024)
	signal.Notify(sig, os.Interrupt, syscall.SIGTERM)

	go func() {
		first := true
		for s := range sig {
			if s == os.Interrupt && first {
				// do nothing
				continue
			}

			if *f_panic {
				panic("teardown")
			}
			if first {
				log.Info("caught signal, tearing down, ctrl-c again will force quit")
				go teardown()
				first = false
			} else {
				os.Exit(1)
			}
		}
	}()

	if !*f_nostdin {
		cliLocal()
	} else {
		<-sig
		if *f_panic {
			panic("teardown")
		}
	}

	teardown()
}

func teardownf(format string, args ...interface{}) {
	log.Error(format, args...)

	teardown()
}

func teardown() {
	// Clear namespace so that we hit all the VMs
	SetNamespace("")

	clearAllCaptures()
	vncClear()
	dnsmasqKillAll()

	vms.Kill(Wildcard)
	vms.Flush()

	ksmDisable()
	containerTeardown()

	if err := bridgesDestroy(); err != nil {
		log.Errorln(err)
	}

	commandSocketRemove()
	goreadline.Rlcleanup()

	if err := os.Remove(filepath.Join(*f_base, "minimega.pid")); err != nil {
		log.Fatalln(err)
	}

	if cpuProfileOut != nil {
		pprof.StopCPUProfile()
		cpuProfileOut.Close()
	}

	os.Exit(0)
}<|MERGE_RESOLUTION|>--- conflicted
+++ resolved
@@ -199,20 +199,16 @@
 	}
 
 	// start services
-<<<<<<< HEAD
-	commandSocketStart()
 	ccServer = ccStart(*f_iomBase, "")
 	if err := ccServer.Listen(*f_ccPort); err != nil {
 		log.Fatal("unable to listen: %v", err)
 	}
-=======
+
 	// NOTE: the plumber needs a reference to the meshage node, and cc
 	// needs a reference to the plumber, so the order here counts
->>>>>>> 6bedf537
 	tapReaperStart()
 	meshageStart(hostname, *f_context, *f_degree, *f_msaTimeout, *f_port)
 	plumberStart(meshageNode)
-	ccStart()
 	commandSocketStart()
 
 	// set up signal handling
