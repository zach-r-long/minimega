--- conflicted
+++ resolved
@@ -469,102 +469,35 @@
 	gob.Register(&ContainerVM{})
 }
 
-<<<<<<< HEAD
 func cliVmStart(c *minicli.Command, resp *minicli.Response) error {
-	return makeErrSlice(LocalVMs().start(c.StringArgs["target"]))
+	return makeErrSlice(vms.Start(c.StringArgs["target"]))
 }
 
 func cliVmStop(c *minicli.Command, resp *minicli.Response) error {
-	return makeErrSlice(LocalVMs().stop(c.StringArgs["target"]))
+	return makeErrSlice(vms.Stop(c.StringArgs["target"]))
 }
 
 func cliVmKill(c *minicli.Command, resp *minicli.Response) error {
-	return makeErrSlice(LocalVMs().kill(c.StringArgs["target"]))
+	return makeErrSlice(vms.Kill(c.StringArgs["target"]))
 }
 
 func cliVmInfo(c *minicli.Command, resp *minicli.Response) error {
-	// Create locally scoped copy of vms in current namespace
-	vms := LocalVMs()
-
-	// Populate "dynamic" fields for all VMs, when running outside of the
-	// namespace environment.
-	for _, vm := range vms {
-		vm.UpdateBW()
-		vm.UpdateCCActive()
-	}
-
-	var err error
-	resp.Header, resp.Tabular, err = vms.info()
-	if err != nil {
-		return err
-	}
-	resp.Data = vms
-=======
-func cliVmStart(c *minicli.Command) *minicli.Response {
-	errs := vms.Start(c.StringArgs["target"])
-
-	return &minicli.Response{
-		Host:  hostname,
-		Error: errSlice(errs).String(),
-	}
-}
-
-func cliVmStop(c *minicli.Command) *minicli.Response {
-	errs := vms.Stop(c.StringArgs["target"])
-
-	return &minicli.Response{
-		Host:  hostname,
-		Error: errSlice(errs).String(),
-	}
-}
-
-func cliVmKill(c *minicli.Command) *minicli.Response {
-	errs := vms.Kill(c.StringArgs["target"])
-
-	return &minicli.Response{
-		Host:  hostname,
-		Error: errSlice(errs).String(),
-	}
-}
-
-func cliVmInfo(c *minicli.Command) *minicli.Response {
-	resp := &minicli.Response{Host: hostname}
-
 	vms.Info(resp)
->>>>>>> b27a11c5
 
 	return nil
 }
 
-<<<<<<< HEAD
 func cliVmCdrom(c *minicli.Command, resp *minicli.Response) error {
-	vmstring := c.StringArgs["vm"]
-=======
-func cliVmCdrom(c *minicli.Command) *minicli.Response {
-	resp := &minicli.Response{Host: hostname}
-
 	arg := c.StringArgs["vm"]
->>>>>>> b27a11c5
+
 	doVms := make([]*KvmVM, 0)
 
 	if arg == Wildcard {
 		doVms = vms.FindKvmVMs()
 	} else {
-<<<<<<< HEAD
-		vm := LocalVMs().findVm(vmstring)
-		if vm == nil {
-			return vmNotFound(vmstring)
-		}
-		if vm, ok := vm.(*KvmVM); ok {
-			doVms = append(doVms, vm)
-		} else {
-			return errors.New("cdrom commands are only supported for kvm vms")
-=======
 		vm, err := vms.FindKvmVM(arg)
 		if err != nil {
-			resp.Error = err.Error()
-			return resp
->>>>>>> b27a11c5
+			return err
 		}
 
 		doVms = append(doVms, vm)
@@ -611,56 +544,38 @@
 	value, write := c.StringArgs["value"]
 	if write {
 		if key == Wildcard {
-<<<<<<< HEAD
-			// Can't assign a value to wildcard!
 			return errors.New("cannot assign to wildcard")
-=======
-			resp.Error = "cannot assign to wildcard"
-			return resp
->>>>>>> b27a11c5
 		}
 
 		vms.SetTag(target, key, value)
+
+		return nil
+	}
+
+	if key == Wildcard {
+		resp.Header = []string{"ID", "Tag", "Value"}
 	} else {
+		resp.Header = []string{"ID", "Value"}
+	}
+
+	for _, tag := range vms.GetTags(target, key) {
+		row := []string{strconv.Itoa(tag.ID)}
+
 		if key == Wildcard {
-			resp.Header = []string{"ID", "Tag", "Value"}
-		} else {
-			resp.Header = []string{"ID", "Value"}
-		}
-
-		for _, tag := range vms.GetTags(target, key) {
-			row := []string{strconv.Itoa(tag.ID)}
-
-			if key == Wildcard {
-				row = append(row, tag.Key)
-			}
-
-			row = append(row, tag.Value)
-
-<<<<<<< HEAD
-	return makeErrSlice(LocalVMs().apply(target, false, applyFunc))
+			row = append(row, tag.Key)
+		}
+
+		row = append(row, tag.Value)
+		resp.Tabular = append(resp.Tabular, row)
+	}
+
+	return nil
 }
 
 func cliClearVmTag(c *minicli.Command, resp *minicli.Response) error {
-	key := c.StringArgs["key"]
-	if key == "" {
-		// If they didn't specify a key then they probably want all the tags
-		// for a given VM
-=======
-			resp.Tabular = append(resp.Tabular, row)
-		}
-	}
-
-	return resp
-}
-
-func cliClearVmTag(c *minicli.Command) *minicli.Response {
-	resp := &minicli.Response{Host: hostname}
-
 	// Get the specified tag name or use Wildcard if not provided
 	key, ok := c.StringArgs["key"]
 	if !ok {
->>>>>>> b27a11c5
 		key = Wildcard
 	}
 
@@ -670,81 +585,39 @@
 		target = Wildcard
 	}
 
-<<<<<<< HEAD
-	// For each VM, clear the appropriate tag. Can be run in parallel.
-	applyFunc := func(vm VM, wild bool) (bool, error) {
-		if key == Wildcard {
-			vm.ClearTags()
-		} else {
-			delete(vm.GetTags(), key)
-		}
-
-		return true, nil
-	}
-
-	return errSlice(LocalVMs().apply(target, true, applyFunc))
+	vms.ClearTags(target, key)
+
+	return nil
 }
 
 func cliVmLaunch(c *minicli.Command, resp *minicli.Response) error {
-	if namespace == "" && len(c.StringArgs) == 0 {
-		return fmt.Errorf("invalid command when namespace is not active")
+	ns := GetNamespace()
+
+	if ns == nil && len(c.StringArgs) == 0 {
+		return errors.New("invalid command when namespace is not active")
 	}
 
 	// see note in wrapBroadcastCLI
-	if c.Source != namespace {
-		if len(c.StringArgs) > 0 {
-			return namespaceQueue(c, resp)
-=======
-	vms.ClearTags(target, key)
-
-	return resp
-}
-
-func cliVmLaunch(c *minicli.Command) *minicli.Response {
-	resp := &minicli.Response{Host: hostname}
-
-	ns := GetNamespace()
-
-	if ns == nil && len(c.StringArgs) == 0 {
-		resp.Error = "invalid command when namespace is not active"
-		return resp
-	}
-
-	if ns != nil && isUserSource(c.Source) {
+	if ns != nil && c.Source != ns.Name {
 		if len(c.StringArgs) > 0 {
 			arg := c.StringArgs["name"]
 
 			vmType, err := findVMType(c.BoolArgs)
 			if err != nil {
-				resp.Error = err.Error()
-				return resp
-			}
-
-			if err := ns.Queue(arg, vmType); err != nil {
-				resp.Error = err.Error()
-			}
-		} else {
-			if err := ns.Launch(); err != nil {
-				resp.Error = err.Error()
-			}
->>>>>>> b27a11c5
-		}
-
-		return namespaceLaunch(c, resp)
+				return err
+			}
+
+			return ns.Queue(arg, vmType)
+		}
+
+		return ns.Launch()
 	}
 
 	// expand the names to launch, scheduler should have ensured that they were
 	// globally unique.
-<<<<<<< HEAD
-	names, err := expandVMLaunchNames(c.StringArgs["name"], LocalVMs())
-	if err != nil {
-		return err
-=======
 	names, err := ExpandLaunchNames(c.StringArgs["name"], vms)
-
-	if len(names) > 1 && vmConfig.UUID != "" {
-		err = errors.New("cannot launch multiple VMs with a pre-configured UUID")
->>>>>>> b27a11c5
+	if err != nil {
+		return err
 	}
 
 	if len(names) > 1 && vmConfig.UUID != "" {
@@ -801,57 +674,28 @@
 	return collectErrs()
 }
 
-<<<<<<< HEAD
 func cliVmFlush(c *minicli.Command, resp *minicli.Response) error {
-	// See VMs.flush for why we don't use LocalVMs
-	vms.flush()
-=======
-func cliVmFlush(c *minicli.Command) *minicli.Response {
-	resp := &minicli.Response{Host: hostname}
-
 	vms.Flush()
->>>>>>> b27a11c5
 
 	return nil
 }
 
-<<<<<<< HEAD
 func cliVmQmp(c *minicli.Command, resp *minicli.Response) error {
-	out, err := LocalVMs().qmp(c.StringArgs["vm"], c.StringArgs["qmp"])
-	if err == nil {
-		resp.Response = out
-	}
-
-	return err
+	vm, err := vms.FindKvmVM(c.StringArgs["vm"])
+	if err != nil {
+		return err
+	}
+
+	out, err := vm.QMPRaw(c.StringArgs["qmp"])
+	if err != nil {
+		return err
+	}
+
+	resp.Response = out
+	return nil
 }
 
 func cliVmScreenshot(c *minicli.Command, resp *minicli.Response) error {
-	vm := c.StringArgs["vm"]
-	maximum := c.StringArgs["maximum"]
-=======
-func cliVmQmp(c *minicli.Command) *minicli.Response {
-	resp := &minicli.Response{Host: hostname}
-
-	vm, err := vms.FindKvmVM(c.StringArgs["vm"])
-	if err != nil {
-		resp.Error = err.Error()
-		return resp
-	}
-
-	out, err := vm.QMPRaw(c.StringArgs["qmp"])
-	if err != nil {
-		resp.Error = err.Error()
-		return resp
-	}
-
-	resp.Response = out
-	return resp
-}
-
-func cliVmScreenshot(c *minicli.Command) *minicli.Response {
-	resp := &minicli.Response{Host: hostname}
-
->>>>>>> b27a11c5
 	file := c.StringArgs["filename"]
 
 	var max int
@@ -871,8 +715,7 @@
 
 	data, err := vm.Screenshot(max)
 	if err != nil {
-		resp.Error = err.Error()
-		return resp
+		return err
 	}
 
 	path := filepath.Join(*f_base, strconv.Itoa(vm.GetID()), "screenshot.png")
@@ -891,13 +734,7 @@
 	return nil
 }
 
-<<<<<<< HEAD
 func cliVmMigrate(c *minicli.Command, resp *minicli.Response) error {
-=======
-func cliVmMigrate(c *minicli.Command) *minicli.Response {
-	resp := &minicli.Response{Host: hostname}
-
->>>>>>> b27a11c5
 	if _, ok := c.StringArgs["vm"]; !ok { // report current migrations
 		resp.Header = []string{"id", "name", "status", "%% complete"}
 
@@ -916,28 +753,16 @@
 				status,
 				fmt.Sprintf("%.2f", complete)})
 		}
-<<<<<<< HEAD
-		if len(resp.Tabular) != 0 {
-			resp.Header = []string{"id", "name", "status", "%% complete"}
-		}
+
 		return nil
-=======
-
-		return resp
 	}
 
 	vm, err := vms.FindKvmVM(c.StringArgs["vm"])
 	if err != nil {
-		resp.Error = err.Error()
-		return resp
-	}
-
-	if err := vm.Migrate(c.StringArgs["filename"]); err != nil {
-		resp.Error = err.Error()
->>>>>>> b27a11c5
-	}
-
-	return LocalVMs().migrate(c.StringArgs["vm"], c.StringArgs["filename"])
+		return err
+	}
+
+	return vm.Migrate(c.StringArgs["filename"])
 }
 
 func cliVmSave(c *minicli.Command, resp *minicli.Response) error {
@@ -954,34 +779,13 @@
 	}
 	defer file.Close()
 
-<<<<<<< HEAD
-	return LocalVMs().save(file, c.StringArgs["target"])
+	return vms.Save(file, c.StringArgs["target"])
 }
 
 func cliVmHotplug(c *minicli.Command, resp *minicli.Response) error {
-	vm := LocalVMs().findVm(c.StringArgs["vm"])
-	if vm == nil {
-		return vmNotFound(c.StringArgs["vm"])
-	}
-	kvm, ok := vm.(*KvmVM)
-	if !ok {
-		return vmNotKVM(c.StringArgs["vm"])
-=======
-	if err := vms.Save(file, c.StringArgs["target"]); err != nil {
-		resp.Error = err.Error()
-	}
-
-	return resp
-}
-
-func cliVmHotplug(c *minicli.Command) *minicli.Response {
-	resp := &minicli.Response{Host: hostname}
-
 	vm, err := vms.FindKvmVM(c.StringArgs["vm"])
 	if err != nil {
-		resp.Error = err.Error()
-		return resp
->>>>>>> b27a11c5
+		return err
 	}
 
 	if c.BoolArgs["add"] {
@@ -1008,25 +812,14 @@
 		}
 
 		log.Debugln("hotplug usb device add response:", r)
-<<<<<<< HEAD
-		kvm.hotplug[id] = c.StringArgs["filename"]
+		vm.hotplug[id] = c.StringArgs["filename"]
 
 		return nil
-	} else if c.BoolArgs["remove"] {
-		if c.StringArgs["disk"] == Wildcard {
-			for k := range kvm.hotplug {
-				if err := kvm.hotplugRemove(k); err != nil {
-					return err
-=======
-		vm.hotplug[id] = c.StringArgs["filename"]
 	} else if c.BoolArgs["remove"] {
 		if c.StringArgs["disk"] == Wildcard {
 			for k := range vm.hotplug {
 				if err := vm.hotplugRemove(k); err != nil {
-					resp.Error = err.Error()
-					// TODO: try to remove the rest if there's an error?
-					break
->>>>>>> b27a11c5
+					return err
 				}
 			}
 
@@ -1035,45 +828,25 @@
 
 		id, err := strconv.Atoi(c.StringArgs["disk"])
 		if err != nil {
-<<<<<<< HEAD
 			return err
 		}
 
-		return kvm.hotplugRemove(id)
-=======
-			resp.Error = err.Error()
-		} else if err := vm.hotplugRemove(id); err != nil {
-			resp.Error = err.Error()
-		}
-	} else if c.BoolArgs["show"] {
-		if len(vm.hotplug) > 0 {
-			resp.Header = []string{"hotplug ID", "File"}
-			resp.Tabular = [][]string{}
-
-			for k, v := range vm.hotplug {
-				resp.Tabular = append(resp.Tabular, []string{strconv.Itoa(k), v})
-			}
-		}
->>>>>>> b27a11c5
+		return vm.hotplugRemove(id)
 	}
 
 	// must be "show"
 	resp.Header = []string{"hotplug ID", "File"}
 	resp.Tabular = [][]string{}
 
-	for k, v := range kvm.hotplug {
+	for k, v := range vm.hotplug {
 		resp.Tabular = append(resp.Tabular, []string{strconv.Itoa(k), v})
 	}
 
 	return nil
 }
 
-<<<<<<< HEAD
 func cliVmNetMod(c *minicli.Command, resp *minicli.Response) error {
-	vm := LocalVMs().findVm(c.StringArgs["vm"])
-=======
 	vm := vms.FindVM(c.StringArgs["vm"])
->>>>>>> b27a11c5
 	if vm == nil {
 		return vmNotFound(c.StringArgs["vm"])
 	}
