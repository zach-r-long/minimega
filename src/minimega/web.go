// Copyright (2012) Sandia Corporation.
// Under the terms of Contract DE-AC04-94AL85000 with Sandia Corporation,
// the U.S. Government retains certain rights in this software.
//Author: Brian Wright

package main

import (
	"encoding/base64"
	"encoding/json"
	"fmt"
	"html/template"
	"minicli"
	log "minilog"
	"net/http"
	"os"
	"path/filepath"
	"sort"
	"strconv"
	"strings"

	"golang.org/x/net/websocket"
)

const (
	defaultWebPort = 9001
	defaultWebRoot = "misc/web"
	friendlyError  = "oops, something went wrong"
)

type vmScreenshotParams struct {
	Host string
	Name string
	Port int
	ID   int
	Size int
}

var web struct {
	Running bool
	Server  *http.Server
	Port    int
	Root    string
}

var webCLIHandlers = []minicli.Handler{
	{ // web
		HelpShort: "start the minimega webserver",
		HelpLong: `
Launch the minimega webserver. Running web starts the HTTP server whose port
cannot be changed once started. The default port is 9001. To run the server on
a different port, run:

	web 10000

The webserver requires several resources found in misc/web in the repo. By
default, it looks in $PWD/misc/web for these resources. If you are running
minimega from a different location, you can specify a different path using:

	web root <path/to/web/dir>

You can also set the port when starting web with an alternative root directory:

	web root <path/to/web/dir> 10000

NOTE: If you start the webserver with an invalid root, you can safely re-run
"web root" to update it. You cannot, however, change the server's port.`,
		Patterns: []string{
			"web [port]",
			"web root <path> [port]",
		},
		Call: wrapSimpleCLI(cliWeb),
	},
}

func cliWeb(c *minicli.Command, resp *minicli.Response) error {
	port := defaultWebPort
	if c.StringArgs["port"] != "" {
		// Check if port is an integer
		p, err := strconv.Atoi(c.StringArgs["port"])
		if err != nil {
			return fmt.Errorf("'%v' is not a valid port", c.StringArgs["port"])
		}

		port = p
	}

	root := defaultWebRoot
	if c.StringArgs["path"] != "" {
		root = c.StringArgs["path"]
	}

	go webStart(port, root)

	return nil
}

func webStart(port int, root string) {
	web.Root = root

	mux := http.NewServeMux()
	for _, v := range []string{"css", "fonts", "js", "libs", "novnc", "images", "xterm.js"} {
		path := fmt.Sprintf("/%s/", v)
		dir := http.Dir(filepath.Join(root, v))
		mux.Handle(path, http.StripPrefix(path, http.FileServer(dir)))
	}

	mux.HandleFunc("/", webIndex)
	mux.HandleFunc("/vms", webTemplated)
	mux.HandleFunc("/hosts", webTemplated)
	mux.HandleFunc("/graph", webTemplated)
	mux.HandleFunc("/tilevnc", webTemplated)
	mux.HandleFunc("/hosts.json", webHostsJSON)
	mux.HandleFunc("/vms.json", webVMsJSON)
	mux.HandleFunc("/vlans.json", webVLANsJSON)
	mux.HandleFunc("/connect/", webConnect)
	mux.HandleFunc("/screenshot/", webScreenshot)
	mux.Handle("/tunnel/", websocket.Handler(tunnelHandler))

	if web.Server == nil {
		web.Server = &http.Server{
			Addr:    fmt.Sprintf(":%d", port),
			Handler: mux,
		}

		err := web.Server.ListenAndServe()
		if err != nil {
			log.Error("web: %v", err)
			web.Server = nil
		} else {
			web.Port = port
			web.Running = true
		}
	} else {
		log.Info("web: changing web root to: %s", root)
		if port != web.Port && port != defaultWebPort {
			log.Error("web: changing web's port is not supported")
		}
		// just update the mux
		web.Server.Handler = mux
	}
}

// webScreenshot serves routes like /screenshot/<host>/<id>.png. Optional size
// query parameter dictates the size of the screenshot.
func webScreenshot(w http.ResponseWriter, r *http.Request) {
	fields := strings.Split(r.URL.Path, "/")
	if len(fields) != 4 {
		http.NotFound(w, r)
		return
	}
	fields = fields[2:]

	size := r.URL.Query().Get("size")
	host := fields[0]
	id := strings.TrimSuffix(fields[1], ".png")
	do_encode := r.URL.Query().Get("base64") != ""

	cmdStr := fmt.Sprintf("vm screenshot %s file /dev/null %s", id, size)
	if host != hostname {
		cmdStr = fmt.Sprintf("mesh send %s %s", host, cmdStr)
	}

	cmd := minicli.MustCompile(cmdStr)
	cmd.SetRecord(false)

	var screenshot []byte

	for resps := range RunCommands(cmd) {
		for _, resp := range resps {
			if resp.Error != "" {
				if strings.HasPrefix(resp.Error, "vm not running:") {
					continue
				} else if resp.Error == "cannot take screenshot of container" {
					continue
				} else if strings.HasPrefix(resp.Error, "cannot take screenshot of container") {
					continue
				}

				// Unknown error
				log.Errorln(resp.Error)
				http.Error(w, friendlyError, http.StatusInternalServerError)
				return
			}

			if resp.Data == nil {
				http.NotFound(w, r)
			}

			if screenshot == nil {
				screenshot = resp.Data.([]byte)
			} else {
				log.Error("received more than one response for vm screenshot")
			}
		}
	}

	if screenshot != nil {
		if do_encode {
			base64string := "data:image/png;base64," + base64.StdEncoding.EncodeToString(screenshot)
			w.Write([]byte(base64string))
		} else {
			w.Write(screenshot)
		}
	} else {
		http.NotFound(w, r)
	}
}

// Redirect / to /vms
func webIndex(w http.ResponseWriter, r *http.Request) {
	if r.URL.Path != "/" {
		http.NotFound(w, r)
		return
	}

	http.Redirect(w, r, "/vms", 302)
}

// Templated HTML responses
func webTemplated(w http.ResponseWriter, r *http.Request) {
	lp := filepath.Join(web.Root, "templates", "_layout.tmpl")
	fp := filepath.Join(web.Root, "templates", r.URL.Path+".tmpl")

	info, err := os.Stat(fp)
	if err != nil {
		// 404 if template doesn't exist
		http.NotFound(w, r)
		return
	}

	if info.IsDir() {
		// 404 if directory
		http.NotFound(w, r)
		return
	}

	tmpl, err := template.ParseFiles(lp, fp)
	if err != nil {
		log.Error(err.Error())
		http.Error(w, http.StatusText(500), 500)
		return
	}

	if err := tmpl.ExecuteTemplate(w, "layout", nil); err != nil {
		log.Error(err.Error())
		http.Error(w, http.StatusText(500), 500)
	}
}

func webConnect(w http.ResponseWriter, r *http.Request) {
	// URL should be of the form `/connect/<name>`
	fields := strings.Split(strings.Trim(r.URL.Path, "/"), "/")
	if len(fields) != 2 {
		return
	}
	name := fields[1]

	vms := GlobalVMs()
	vm := vms.findVM(name, true)
	if vm == nil {
		http.NotFound(w, r)
		return
	}

	// set no-cache headers
	w.Header().Set("Cache-Control", "no-cache, no-store, must-revalidate") // HTTP 1.1.
	w.Header().Set("Pragma", "no-cache")                                   // HTTP 1.0.
	w.Header().Set("Expires", "0")                                         // Proxies.

	switch vm.GetType() {
	case KVM:
		http.ServeFile(w, r, filepath.Join(web.Root, "vnc_auto.html"))
	case CONTAINER:
		http.ServeFile(w, r, filepath.Join(web.Root, "terminal.html"))
	default:
		http.NotFound(w, r)
	}
}

// JSON responses below

func webHostsJSON(w http.ResponseWriter, r *http.Request) {
	hosts := [][]interface{}{}

	cmd := minicli.MustCompile("host")
	cmd.SetRecord(false)

	for resps := range runCommandGlobally(cmd) {
		for _, resp := range resps {
			if resp.Error != "" {
				log.Errorln(resp.Error)
				continue
			}

			for _, row := range resp.Tabular {
				res := []interface{}{}
				for _, v := range row {
					res = append(res, v)
				}
				hosts = append(hosts, res)
			}
		}
	}

	js, err := json.Marshal(hosts)

	if err != nil {
		http.Error(w, err.Error(), http.StatusInternalServerError)
		return
	}

	w.Header().Set("Content-Type", "application/json")
	w.Write(js)
}

func webVMsJSON(w http.ResponseWriter, r *http.Request) {
	// we want a map of "hostname + id" to vm info so that it can be sorted
	infovms := make(map[string]map[string]interface{}, 0)

	vms := GlobalVMs()

	for _, vm := range vms {
		stateMask := VM_QUIT | VM_ERROR

		if vm.GetState()&stateMask != 0 {
			continue
		}

		config := getConfig(vm)

		vmMap := map[string]interface{}{
			"namespace": vm.GetNamespace(),
			"host":      vm.GetHost(),
			"id":        vm.GetID(),
			"name":      vm.GetName(),
			"state":     vm.GetState().String(),
			"type":      vm.GetType().String(),
<<<<<<< HEAD
			"activecc":  vm.IsCCActive(),
			"vcpus":     config.Vcpus,
=======
			"activecc":  vm.HasCC(),
			"vcpus":     config.VCPUs,
>>>>>>> dc54f4c0
			"memory":    config.Memory,
			"snapshot":  config.Snapshot,
			"uiud":      config.UUID,
		}

		if vm, ok := vm.(*KvmVM); ok {
			vmMap["vnc_port"] = vm.VNCPort
			vmMap["kvm_initrdpath"] = vm.KVMConfig.InitrdPath
			vmMap["kvm_kernelpath"] = vm.KVMConfig.KernelPath
			if vm.KVMConfig.DiskPaths == nil {
				vmMap["kvm_diskpaths"] = make([]int, 0)
			} else {
				vmMap["kvm_diskpaths"] = vm.KVMConfig.DiskPaths
			}
		}

		if vm, ok := vm.(*ContainerVM); ok {
			vmMap["console_port"] = vm.ConsolePort
			vmMap["container_fspath"] = vm.ContainerConfig.FilesystemPath
			vmMap["container_preinit"] = vm.ContainerConfig.Preinit
			if vm.ContainerConfig.Init == nil {
				vmMap["container_init"] = make([]int, 0)
			} else {
				vmMap["container_init"] = vm.ContainerConfig.Init
			}
		}

		if config.Networks == nil {
			vmMap["network"] = make([]int, 0)
		} else {
			vmMap["network"] = config.Networks
		}

		if vm.GetTags() == nil {
			vmMap["tags"] = make(map[string]string, 0)
		} else {
			vmMap["tags"] = vm.GetTags()
		}

		// The " " is invalid as a hostname, so we use it as a separator.
		infovms[vm.GetHost()+" "+strconv.Itoa(vm.GetID())] = vmMap
	}

	// We need to pass it as an array for the JSON generation (so the weird keys don't show up)
	infoslice := make([]map[string]interface{}, len(infovms))

	// Make a slice of all keys in infovms, then sort it
	keys := []string{}
	for k, _ := range infovms {
		keys = append(keys, k)
	}
	sort.Strings(keys)

	// Make a sorted slice of values from the sorted slice of keys
	for i, k := range keys {
		infoslice[i] = infovms[k]
	}

	// Now the order of items in the JSON doesn't randomly change between calls (since the values are sorted)
	js, err := json.Marshal(infoslice)

	if err != nil {
		http.Error(w, err.Error(), http.StatusInternalServerError)
		return
	}

	w.Header().Set("Content-Type", "application/json")
	w.Write(js)
}

func webVLANsJSON(w http.ResponseWriter, r *http.Request) {
	vlans := [][]interface{}{}

	cmd := minicli.MustCompile("vlans")
	cmd.SetRecord(false)

	for resps := range runCommandGlobally(cmd) {
		for _, resp := range resps {
			if resp.Error != "" {
				log.Errorln(resp.Error)
				continue
			}

			for _, row := range resp.Tabular {
				res := []interface{}{}
				for _, v := range row {
					res = append(res, v)
				}
				vlans = append(vlans, res)
			}
		}
	}

	js, err := json.Marshal(vlans)

	if err != nil {
		http.Error(w, err.Error(), http.StatusInternalServerError)
		return
	}

	w.Header().Set("Content-Type", "application/json")
	w.Write(js)
}<|MERGE_RESOLUTION|>--- conflicted
+++ resolved
@@ -336,13 +336,8 @@
 			"name":      vm.GetName(),
 			"state":     vm.GetState().String(),
 			"type":      vm.GetType().String(),
-<<<<<<< HEAD
-			"activecc":  vm.IsCCActive(),
-			"vcpus":     config.Vcpus,
-=======
 			"activecc":  vm.HasCC(),
 			"vcpus":     config.VCPUs,
->>>>>>> dc54f4c0
 			"memory":    config.Memory,
 			"snapshot":  config.Snapshot,
 			"uiud":      config.UUID,
