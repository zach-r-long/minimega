// Copyright (2014) Sandia Corporation.
// Under the terms of Contract DE-AC04-94AL85000 with Sandia Corporation,
// the U.S. Government retains certain rights in this software.

package main

import (
	"bridge"
	"errors"
	"fmt"
	"gonetflow"
	log "minilog"
	"path/filepath"
)

type captures struct {
	m map[int]*capture

	counter *Counter
}

type capture struct {
	Type      string
	Bridge    string
	VM        VM
	Interface int
	Path      string
	Mode      string
	Compress  bool
	Tap       string

	ID int // ID returned by bridge, not to be confused with captureID
}

var (
<<<<<<< HEAD
	captureNFTimeout = 10
)

// CapturePcap starts a new capture for a specified interface on a VM, writing
// the packets to the specified filename in PCAP format.
func (c *captures) CapturePcap(vm VM, iface int, filename string) error {
	networks := vm.GetNetworks()

	if len(networks) <= iface {
		return fmt.Errorf("no such interface %v", iface)
	}

	bridge := networks[iface].Bridge
	tap := networks[iface].Tap

	// Ensure that relative paths are always relative to /files/
	if !filepath.IsAbs(filename) {
		// TODO: should we capture to the VM directory instead?
		filename = filepath.Join(*f_iomBase, filename)
=======
	captureEntries = make(map[int]*capture)
	captureID      = NewCounter()
)

var captureConfig = struct {
	SnapLen  uint64
	Filter   string
	Mode     string
	Compress bool
}{
	SnapLen: 1600,
	Mode:    "raw",
}

// Active timeout for connections in seconds
var captureNFTimeout = 10

func (c *capture) InNamespace(namespace string) bool {
	if namespace == "" || c.VM == nil {
		return true
	}

	return c.VM.GetNamespace() == namespace
}

func (c *capture) Stop() error {
	if c.Type == "pcap" {
		return stopPcapCapture(c)
	} else if c.Type == "netflow" {
		return stopNetflowCapture(c)
	}

	return errors.New("unknown capture type")
}

func clearAllCaptures() error {
	// run all the clears, even if there are errors on some
	return makeErrSlice([]error{
		clearCapture("netflow", "bridge", Wildcard),
		clearCapture("pcap", "bridge", Wildcard),
		clearCapture("netflow", "vm", Wildcard),
		clearCapture("pcap", "vm", Wildcard),
	})
}

func clearCapture(captureType, bridgeOrVM, name string) (err error) {
	defer func() {
		// check if we need to remove the nf object
		if err != nil && captureType == "netflow" {
			err = cleanupNetflow()
		}
	}()

	namespace := GetNamespaceName()

	var foundOne bool

	for id, v := range captureEntries {
		// should match current namespace
		if !v.InNamespace(namespace) {
			continue
		}

		// should match the capture type we're clearing
		if v.Type != captureType {
			continue
		}

		// make sure we're clearing the right types
		if v.VM == nil && bridgeOrVM == "vm" {
			// v is a bridge capture but they specified vms
			continue
		} else if v.VM != nil && bridgeOrVM == "bridge" {
			// v is a vm capture but they specified bridges
			continue
		}

		if name != Wildcard {
			// make sure the name matches
			if v.VM != nil && v.VM.GetName() != name {
				continue
			} else if v.VM == nil && v.Bridge != name {
				continue
			}
		}

		foundOne = true

		if err := v.Stop(); err != nil {
			return err
		}

		delete(captureEntries, id)
	}

	// we made it through the loop and didn't find what we were trying to clear
	if name == Wildcard || foundOne {
		return
	}

	switch bridgeOrVM {
	case "vm":
		return vmNotFound(name)
	case "bridge":
		return fmt.Errorf("no capture of type %v on bridge %v", captureType, name)
	}

	return nil
}

// startCapturePcap starts a new capture for a specified interface on a VM,
// writing the packets to the specified filename in PCAP format.
func startCapturePcap(v string, ifnum int, fname string) error {
	// Ensure that relative paths are always relative to /files/
	if !filepath.IsAbs(fname) {
		fname = filepath.Join(*f_iomBase, fname)
	}

	// get the vm
	vm := vms.FindVM(v)
	if vm == nil {
		return vmNotFound(v)
	}

	nics := vm.GetNetworks()

	if len(nics) <= ifnum {
		return fmt.Errorf("no such interface %v", ifnum)
	}

	// create the bridge if necessary
	br, err := getBridge(nics[ifnum].Bridge)
	if err != nil {
		return err
>>>>>>> a7cfc8e7
	}

	id, err := br.CaptureTap(nics[ifnum].Tap, fname, bridge.CaptureConfig{
		SnapLen: uint32(captureConfig.SnapLen),
		Filter:  captureConfig.Filter,
	})
	if err != nil {
		return err
	}

<<<<<<< HEAD
	// success!
	c.addCapture(&capture{
=======
	captureEntries[captureID.Next()] = &capture{
>>>>>>> a7cfc8e7
		Type:      "pcap",
		Bridge:    nics[ifnum].Bridge,
		VM:        vm,
		Interface: ifnum,
		Path:      fname,
		Mode:      "N/A",
<<<<<<< HEAD
		pcap:      p,
	})
=======
		ID:        id,
	}
>>>>>>> a7cfc8e7

	return nil
}

<<<<<<< HEAD
// CapturePcapBridge starts a new capture for all the traffic on the specified
// bridge, writing all packets to the specified filename in PCAP format.
func (c *captures) CapturePcapBridge(b, filename string) error {
=======
// startBridgeCapturePcap starts a new capture for all the traffic on the
// specified bridge, writing all packets to the specified filename in PCAP
// format.
func startBridgeCapturePcap(b, fname string) error {
>>>>>>> a7cfc8e7
	// create the bridge if necessary
	br, err := getBridge(b)
	if err != nil {
		return err
	}

	// Ensure that relative paths are always relative to /files/
	if !filepath.IsAbs(fname) {
		fname = filepath.Join(*f_iomBase, fname)
	}

	id, err := br.Capture(fname, bridge.CaptureConfig{
		SnapLen: uint32(captureConfig.SnapLen),
		Filter:  captureConfig.Filter,
	})
	if err != nil {
		return err
	}

<<<<<<< HEAD
	c.addCapture(&capture{
=======
	captureEntries[captureID.Next()] = &capture{
>>>>>>> a7cfc8e7
		Type:   "pcap",
		Bridge: br.Name,
		Path:   fname,
		Mode:   "N/A",
<<<<<<< HEAD
		pcap:   p,
		tap:    tap,
	})
=======
		ID:     id,
	}
>>>>>>> a7cfc8e7

	return nil
}

// CaptureNetflowFile starts a new netflow recorder for all the traffic on the
// specified bridge, writing the netflow records to the specified filename.
// Flags control whether the format is raw or ascii, and whether the logs will
// be compressed.
func (c *captures) CaptureNetflowFile(bridge, filename string, ascii, compress bool) error {
	nf, err := getOrCreateNetflow(bridge)
	if err != nil {
		return err
	}

	mode := gonetflow.RAW
	if ascii {
		mode = gonetflow.ASCII
	}

	// Ensure that relative paths are always relative to /files/
	if !filepath.IsAbs(filename) {
		filename = filepath.Join(*f_iomBase, filename)
	}

	err = nf.NewFileWriter(filename, mode, compress)
	if err != nil {
		return err
	}

<<<<<<< HEAD
	c.addCapture(&capture{
=======
	captureEntries[captureID.Next()] = &capture{
>>>>>>> a7cfc8e7
		Type:     "netflow",
		Bridge:   bridge,
		Path:     filename,
		Mode:     mode.String(),
		Compress: compress,
<<<<<<< HEAD
	})
=======
	}
>>>>>>> a7cfc8e7

	return nil
}

// CaptureNetflowSocket starts a new netflow recorder for all the traffic on
// the specified bridge, writing the netflow record across the network to a
// remote host. The ascii flag controls whether the record format is raw or
// ascii.
func (c *captures) CaptureNetflowSocket(bridge, transport, host string, ascii bool) error {
	nf, err := getOrCreateNetflow(bridge)
	if err != nil {
		return err
	}

	mode := gonetflow.RAW
	if ascii {
		mode = gonetflow.ASCII
	}

	err = nf.NewSocketWriter(transport, host, mode)
	if err != nil {
		return err
	}

<<<<<<< HEAD
	c.addCapture(&capture{
=======
	captureEntries[captureID.Next()] = &capture{
>>>>>>> a7cfc8e7
		Type:   "netflow",
		Bridge: bridge,
		Path:   fmt.Sprintf("%v:%v", transport, host),
		Mode:   mode.String(),
	})

	return nil
}

// addCapture generates an ID for the capture and adds it to the map.
func (c *captures) addCapture(v *capture) {
	v.ID = c.counter.Next()
	c.m[v.ID] = v
}

// StopAll stops all captures.
func (c *captures) StopAll() error {
	return c.stop(func(_ *capture) bool {
		return true
	})
}

// StopVM stops capture for VM (wildcard supported).
func (c *captures) StopVM(s, typ string) error {
	var found bool

	err := c.stop(func(v *capture) bool {
		if v.Type != typ || v.VM == nil {
			return false
		}

		r := v.VM.GetName() == s || s == Wildcard
		found = r || found
		return r
	})

	if err == nil && !found {
		return vmNotFound(s)
	}
	return err
}

// StopBridge stops capture for bridge (wildcard supported).
func (c *captures) StopBridge(s, typ string) error {
	return c.stop(func(v *capture) bool {
		if v.Type != typ || v.VM != nil {
			return false
		}

		return v.Bridge == s || s == Wildcard
	})
}

<<<<<<< HEAD
// stop stops all captures that fn returns true for.
func (c *captures) stop(fn func(*capture) bool) error {
	for id, v := range c.m {
		if fn(v) {
			if err := v.Stop(); err != nil {
				return err
			}

			delete(c.m, id)
		}
	}

=======
>>>>>>> a7cfc8e7
	return nil
}

func (c *capture) Stop() error {
	if c.Type == "pcap" {
		return c.stopPcap()
	} else if c.Type == "netflow" {
		return c.stopNetflow()
	}

<<<<<<< HEAD
	return errors.New("unknown capture type")
}

// stopPcap stops the specified pcap capture.
func (c *capture) stopPcap() error {
	if c.pcap == nil {
		return fmt.Errorf("capture %v has no valid pcap interface", c.ID)
	}

	// Do this from a separate goroutine to avoid a deadlock (issue #765). The
	// capture should end when we destroy the mirror.
	//
	// TODO: fix this properly.
	go c.pcap.Close()

	if c.tap != "" && c.Bridge != "" {
		br, err := getBridge(c.Bridge)
		if err != nil {
			return err
		}

		return br.DestroyMirror()
=======
	br, err := getBridge(entry.Bridge)
	if err != nil {
		return err
>>>>>>> a7cfc8e7
	}

	return br.StopCapture(entry.ID)
}

// stopNetflow stops the specified netflow capture.
func (c *capture) stopNetflow() error {
	br, err := getBridge(c.Bridge)
	if err != nil {
		return err
	}

	// get the netflow object associated with this bridge
	nf, err := br.GetNetflow()
	if err != nil {
		return err
	}

	if err := nf.RemoveWriter(c.Path); err != nil {
		return err
	}

	// we were the last writer -- clean up the netflow object
	if !nf.HasWriter() {
		return br.DestroyNetflow()
	}

	return nil
}

<<<<<<< HEAD
// getOrCreateNetflow returns the netflow object for the specified bridge,
// creating a new one if needed.
=======
// getOrCreateNetflow wraps calls to getBridge and getNetflowFromBridge,
// creating each, if needed.
//
// Note that we cannot have a separate netflow object per namespace because OVS
// doesn't support more than one netflow object per bridge.
>>>>>>> a7cfc8e7
func getOrCreateNetflow(b string) (*gonetflow.Netflow, error) {
	br, err := getBridge(b)
	if err != nil {
		return nil, err
	}

	nf, err := br.GetNetflow()
	if err == bridge.ErrNoNetflow {
		return br.NewNetflow(captureNFTimeout)
	}

	return nf, nil
}

// updateNetflowTimeouts updates the timeouts for all netflow objects
func updateNetflowTimeouts() {
	for _, b := range bridges.Names() {
		br, err := getBridge(b)
		if err != nil {
			log.Error("could not get bridge: %v", err)
			continue
		}

		err = br.SetNetflowTimeout(captureNFTimeout)
		if err != nil && err != bridge.ErrNoNetflow {
			log.Error("unable to update netflow timeout: %v", err)
		}
	}
}<|MERGE_RESOLUTION|>--- conflicted
+++ resolved
@@ -6,40 +6,113 @@
 
 import (
 	"bridge"
-	"errors"
 	"fmt"
 	"gonetflow"
 	log "minilog"
-	"path/filepath"
 )
 
-type captures struct {
-	m map[int]*capture
-
-	counter *Counter
-}
-
-type capture struct {
-	Type      string
-	Bridge    string
+type capture interface {
+	Type() string
+	Stop() error
+}
+
+type netflowConfig struct {
+	gonetflow.Mode // embed
+
+	Compress bool
+}
+
+type pcapCapture struct {
+	bridge.CaptureConfig // embed
+
+	// Bridge that is doing the capture
+	Bridge string
+
+	// ID returned by bridge
+	ID int
+
+	// Path where PCAP is being written
+	Path string
+}
+
+type pcapVMCapture struct {
+	pcapCapture // embed
+
 	VM        VM
 	Interface int
-	Path      string
-	Mode      string
-	Compress  bool
-	Tap       string
-
-	ID int // ID returned by bridge, not to be confused with captureID
-}
-
-var (
-<<<<<<< HEAD
-	captureNFTimeout = 10
-)
-
-// CapturePcap starts a new capture for a specified interface on a VM, writing
-// the packets to the specified filename in PCAP format.
-func (c *captures) CapturePcap(vm VM, iface int, filename string) error {
+}
+
+type pcapBridgeCapture struct {
+	pcapCapture // embed
+}
+
+type netflowCapture struct {
+	netflowConfig // embed
+
+	// Bridge that is doing the capture
+	Bridge string
+
+	// Path where netflow is being written (may be host:port)
+	Path string
+}
+
+type captures struct {
+	m map[int]capture
+
+	counter *Counter // counter simply for keys in m, not used otherwise
+
+	bridge.CaptureConfig // embed config for new pcap captures
+	netflowConfig        // embed config for new netflow captures
+}
+
+// Active timeout for connections in seconds. Due to a limitation with Open
+// vSwitch, this has to be shared across namespaces.
+var captureNFTimeout = 10
+
+func (c *pcapCapture) Type() string {
+	return "pcap"
+}
+
+func (c *pcapCapture) Stop() error {
+	br, err := getBridge(c.Bridge)
+	if err != nil {
+		return err
+	}
+
+	return br.StopCapture(c.ID)
+}
+
+func (c *netflowCapture) Type() string {
+	return "netflow"
+}
+
+func (c *netflowCapture) Stop() error {
+	br, err := getBridge(c.Bridge)
+	if err != nil {
+		return err
+	}
+
+	// get the netflow object associated with this bridge
+	nf, err := br.GetNetflow()
+	if err != nil {
+		return err
+	}
+
+	if err := nf.RemoveWriter(c.Path); err != nil {
+		return err
+	}
+
+	// we were the last writer -- clean up the netflow object
+	if !nf.HasWriter() {
+		return br.DestroyNetflow()
+	}
+
+	return nil
+}
+
+// CaptureVM starts a new capture for a specified interface on a VM, writing
+// the packets to the specified file in PCAP format.
+func (c *captures) CaptureVM(vm VM, iface int, fname string) error {
 	networks := vm.GetNetworks()
 
 	if len(networks) <= iface {
@@ -49,332 +122,117 @@
 	bridge := networks[iface].Bridge
 	tap := networks[iface].Tap
 
-	// Ensure that relative paths are always relative to /files/
-	if !filepath.IsAbs(filename) {
-		// TODO: should we capture to the VM directory instead?
-		filename = filepath.Join(*f_iomBase, filename)
-=======
-	captureEntries = make(map[int]*capture)
-	captureID      = NewCounter()
-)
-
-var captureConfig = struct {
-	SnapLen  uint64
-	Filter   string
-	Mode     string
-	Compress bool
-}{
-	SnapLen: 1600,
-	Mode:    "raw",
-}
-
-// Active timeout for connections in seconds
-var captureNFTimeout = 10
-
-func (c *capture) InNamespace(namespace string) bool {
-	if namespace == "" || c.VM == nil {
-		return true
-	}
-
-	return c.VM.GetNamespace() == namespace
-}
-
-func (c *capture) Stop() error {
-	if c.Type == "pcap" {
-		return stopPcapCapture(c)
-	} else if c.Type == "netflow" {
-		return stopNetflowCapture(c)
-	}
-
-	return errors.New("unknown capture type")
-}
-
-func clearAllCaptures() error {
-	// run all the clears, even if there are errors on some
-	return makeErrSlice([]error{
-		clearCapture("netflow", "bridge", Wildcard),
-		clearCapture("pcap", "bridge", Wildcard),
-		clearCapture("netflow", "vm", Wildcard),
-		clearCapture("pcap", "vm", Wildcard),
-	})
-}
-
-func clearCapture(captureType, bridgeOrVM, name string) (err error) {
-	defer func() {
-		// check if we need to remove the nf object
-		if err != nil && captureType == "netflow" {
-			err = cleanupNetflow()
-		}
-	}()
-
-	namespace := GetNamespaceName()
-
-	var foundOne bool
-
-	for id, v := range captureEntries {
-		// should match current namespace
-		if !v.InNamespace(namespace) {
-			continue
-		}
-
-		// should match the capture type we're clearing
-		if v.Type != captureType {
-			continue
-		}
-
-		// make sure we're clearing the right types
-		if v.VM == nil && bridgeOrVM == "vm" {
-			// v is a bridge capture but they specified vms
-			continue
-		} else if v.VM != nil && bridgeOrVM == "bridge" {
-			// v is a vm capture but they specified bridges
-			continue
-		}
-
-		if name != Wildcard {
-			// make sure the name matches
-			if v.VM != nil && v.VM.GetName() != name {
-				continue
-			} else if v.VM == nil && v.Bridge != name {
-				continue
-			}
-		}
-
-		foundOne = true
-
-		if err := v.Stop(); err != nil {
-			return err
-		}
-
-		delete(captureEntries, id)
-	}
-
-	// we made it through the loop and didn't find what we were trying to clear
-	if name == Wildcard || foundOne {
-		return
-	}
-
-	switch bridgeOrVM {
-	case "vm":
-		return vmNotFound(name)
-	case "bridge":
-		return fmt.Errorf("no capture of type %v on bridge %v", captureType, name)
-	}
-
-	return nil
-}
-
-// startCapturePcap starts a new capture for a specified interface on a VM,
-// writing the packets to the specified filename in PCAP format.
-func startCapturePcap(v string, ifnum int, fname string) error {
-	// Ensure that relative paths are always relative to /files/
-	if !filepath.IsAbs(fname) {
-		fname = filepath.Join(*f_iomBase, fname)
-	}
-
-	// get the vm
-	vm := vms.FindVM(v)
-	if vm == nil {
-		return vmNotFound(v)
-	}
-
-	nics := vm.GetNetworks()
-
-	if len(nics) <= ifnum {
-		return fmt.Errorf("no such interface %v", ifnum)
-	}
-
-	// create the bridge if necessary
-	br, err := getBridge(nics[ifnum].Bridge)
-	if err != nil {
-		return err
->>>>>>> a7cfc8e7
-	}
-
-	id, err := br.CaptureTap(nics[ifnum].Tap, fname, bridge.CaptureConfig{
-		SnapLen: uint32(captureConfig.SnapLen),
-		Filter:  captureConfig.Filter,
-	})
-	if err != nil {
-		return err
-	}
-
-<<<<<<< HEAD
-	// success!
-	c.addCapture(&capture{
-=======
-	captureEntries[captureID.Next()] = &capture{
->>>>>>> a7cfc8e7
-		Type:      "pcap",
-		Bridge:    nics[ifnum].Bridge,
+	br, err := getBridge(bridge)
+	if err != nil {
+		return err
+	}
+
+	id, err := br.CaptureTap(tap, fname, c.CaptureConfig)
+	if err != nil {
+		return err
+	}
+
+	return c.addCapture(&pcapVMCapture{
+		pcapCapture: pcapCapture{
+			CaptureConfig: c.CaptureConfig,
+			Bridge:        bridge,
+			Path:          fname,
+			ID:            id,
+		},
 		VM:        vm,
-		Interface: ifnum,
-		Path:      fname,
-		Mode:      "N/A",
-<<<<<<< HEAD
-		pcap:      p,
-	})
-=======
-		ID:        id,
-	}
->>>>>>> a7cfc8e7
-
-	return nil
-}
-
-<<<<<<< HEAD
-// CapturePcapBridge starts a new capture for all the traffic on the specified
+		Interface: iface,
+	})
+}
+
+// CaptureBridge starts a new capture for all the traffic on the specified
 // bridge, writing all packets to the specified filename in PCAP format.
-func (c *captures) CapturePcapBridge(b, filename string) error {
-=======
-// startBridgeCapturePcap starts a new capture for all the traffic on the
-// specified bridge, writing all packets to the specified filename in PCAP
-// format.
-func startBridgeCapturePcap(b, fname string) error {
->>>>>>> a7cfc8e7
-	// create the bridge if necessary
-	br, err := getBridge(b)
-	if err != nil {
-		return err
-	}
-
-	// Ensure that relative paths are always relative to /files/
-	if !filepath.IsAbs(fname) {
-		fname = filepath.Join(*f_iomBase, fname)
-	}
-
-	id, err := br.Capture(fname, bridge.CaptureConfig{
-		SnapLen: uint32(captureConfig.SnapLen),
-		Filter:  captureConfig.Filter,
-	})
-	if err != nil {
-		return err
-	}
-
-<<<<<<< HEAD
-	c.addCapture(&capture{
-=======
-	captureEntries[captureID.Next()] = &capture{
->>>>>>> a7cfc8e7
-		Type:   "pcap",
-		Bridge: br.Name,
-		Path:   fname,
-		Mode:   "N/A",
-<<<<<<< HEAD
-		pcap:   p,
-		tap:    tap,
-	})
-=======
-		ID:     id,
-	}
->>>>>>> a7cfc8e7
-
-	return nil
+func (c *captures) CaptureBridge(bridge, fname string) error {
+	br, err := getBridge(bridge)
+	if err != nil {
+		return err
+	}
+
+	id, err := br.Capture(fname, c.CaptureConfig)
+	if err != nil {
+		return err
+	}
+
+	return c.addCapture(&pcapBridgeCapture{
+		pcapCapture: pcapCapture{
+			CaptureConfig: c.CaptureConfig,
+			Bridge:        bridge,
+			Path:          fname,
+			ID:            id,
+		},
+	})
 }
 
 // CaptureNetflowFile starts a new netflow recorder for all the traffic on the
 // specified bridge, writing the netflow records to the specified filename.
-// Flags control whether the format is raw or ascii, and whether the logs will
-// be compressed.
-func (c *captures) CaptureNetflowFile(bridge, filename string, ascii, compress bool) error {
+func (c *captures) CaptureNetflowFile(bridge, fname string) error {
 	nf, err := getOrCreateNetflow(bridge)
 	if err != nil {
 		return err
 	}
 
-	mode := gonetflow.RAW
-	if ascii {
-		mode = gonetflow.ASCII
-	}
-
-	// Ensure that relative paths are always relative to /files/
-	if !filepath.IsAbs(filename) {
-		filename = filepath.Join(*f_iomBase, filename)
-	}
-
-	err = nf.NewFileWriter(filename, mode, compress)
-	if err != nil {
-		return err
-	}
-
-<<<<<<< HEAD
-	c.addCapture(&capture{
-=======
-	captureEntries[captureID.Next()] = &capture{
->>>>>>> a7cfc8e7
-		Type:     "netflow",
-		Bridge:   bridge,
-		Path:     filename,
-		Mode:     mode.String(),
-		Compress: compress,
-<<<<<<< HEAD
-	})
-=======
-	}
->>>>>>> a7cfc8e7
-
-	return nil
+	if err := nf.NewFileWriter(fname, c.Mode, c.Compress); err != nil {
+		return err
+	}
+
+	return c.addCapture(&netflowCapture{
+		netflowConfig: c.netflowConfig,
+		Bridge:        bridge,
+		Path:          fname,
+	})
 }
 
 // CaptureNetflowSocket starts a new netflow recorder for all the traffic on
 // the specified bridge, writing the netflow record across the network to a
-// remote host. The ascii flag controls whether the record format is raw or
-// ascii.
-func (c *captures) CaptureNetflowSocket(bridge, transport, host string, ascii bool) error {
+// remote host.
+func (c *captures) CaptureNetflowSocket(bridge, transport, host string) error {
 	nf, err := getOrCreateNetflow(bridge)
 	if err != nil {
 		return err
 	}
 
-	mode := gonetflow.RAW
-	if ascii {
-		mode = gonetflow.ASCII
-	}
-
-	err = nf.NewSocketWriter(transport, host, mode)
-	if err != nil {
-		return err
-	}
-
-<<<<<<< HEAD
-	c.addCapture(&capture{
-=======
-	captureEntries[captureID.Next()] = &capture{
->>>>>>> a7cfc8e7
-		Type:   "netflow",
-		Bridge: bridge,
-		Path:   fmt.Sprintf("%v:%v", transport, host),
-		Mode:   mode.String(),
-	})
+	if err := nf.NewSocketWriter(transport, host, c.Mode); err != nil {
+		return err
+	}
+
+	return c.addCapture(&netflowCapture{
+		netflowConfig: c.netflowConfig,
+		Bridge:        bridge,
+		Path:          fmt.Sprintf("%v:%v", transport, host),
+	})
+}
+
+// addCapture generates an ID for the capture and adds it to the map.
+func (c *captures) addCapture(v capture) error {
+	c.m[c.counter.Next()] = v
 
 	return nil
-}
-
-// addCapture generates an ID for the capture and adds it to the map.
-func (c *captures) addCapture(v *capture) {
-	v.ID = c.counter.Next()
-	c.m[v.ID] = v
 }
 
 // StopAll stops all captures.
 func (c *captures) StopAll() error {
-	return c.stop(func(_ *capture) bool {
+	return c.stop(func(_ capture) bool {
 		return true
 	})
 }
 
 // StopVM stops capture for VM (wildcard supported).
-func (c *captures) StopVM(s, typ string) error {
+func (c *captures) StopVM(s string) error {
 	var found bool
 
-	err := c.stop(func(v *capture) bool {
-		if v.Type != typ || v.VM == nil {
-			return false
-		}
-
-		r := v.VM.GetName() == s || s == Wildcard
-		found = r || found
-		return r
+	err := c.stop(func(v capture) bool {
+		switch v := v.(type) {
+		case *pcapVMCapture:
+			r := v.VM.GetName() == s || s == Wildcard
+			found = r || found
+			return r
+		}
+
+		return false
 	})
 
 	if err == nil && !found {
@@ -385,18 +243,24 @@
 
 // StopBridge stops capture for bridge (wildcard supported).
 func (c *captures) StopBridge(s, typ string) error {
-	return c.stop(func(v *capture) bool {
-		if v.Type != typ || v.VM != nil {
+	return c.stop(func(v capture) bool {
+		if v.Type() != typ {
 			return false
 		}
 
-		return v.Bridge == s || s == Wildcard
-	})
-}
-
-<<<<<<< HEAD
+		switch v := v.(type) {
+		case *pcapBridgeCapture:
+			return v.Bridge == s || s == Wildcard
+		case *netflowCapture:
+			return v.Bridge == s || s == Wildcard
+		}
+
+		return false
+	})
+}
+
 // stop stops all captures that fn returns true for.
-func (c *captures) stop(fn func(*capture) bool) error {
+func (c *captures) stop(fn func(capture) bool) error {
 	for id, v := range c.m {
 		if fn(v) {
 			if err := v.Stop(); err != nil {
@@ -407,86 +271,14 @@
 		}
 	}
 
-=======
->>>>>>> a7cfc8e7
 	return nil
 }
 
-func (c *capture) Stop() error {
-	if c.Type == "pcap" {
-		return c.stopPcap()
-	} else if c.Type == "netflow" {
-		return c.stopNetflow()
-	}
-
-<<<<<<< HEAD
-	return errors.New("unknown capture type")
-}
-
-// stopPcap stops the specified pcap capture.
-func (c *capture) stopPcap() error {
-	if c.pcap == nil {
-		return fmt.Errorf("capture %v has no valid pcap interface", c.ID)
-	}
-
-	// Do this from a separate goroutine to avoid a deadlock (issue #765). The
-	// capture should end when we destroy the mirror.
-	//
-	// TODO: fix this properly.
-	go c.pcap.Close()
-
-	if c.tap != "" && c.Bridge != "" {
-		br, err := getBridge(c.Bridge)
-		if err != nil {
-			return err
-		}
-
-		return br.DestroyMirror()
-=======
-	br, err := getBridge(entry.Bridge)
-	if err != nil {
-		return err
->>>>>>> a7cfc8e7
-	}
-
-	return br.StopCapture(entry.ID)
-}
-
-// stopNetflow stops the specified netflow capture.
-func (c *capture) stopNetflow() error {
-	br, err := getBridge(c.Bridge)
-	if err != nil {
-		return err
-	}
-
-	// get the netflow object associated with this bridge
-	nf, err := br.GetNetflow()
-	if err != nil {
-		return err
-	}
-
-	if err := nf.RemoveWriter(c.Path); err != nil {
-		return err
-	}
-
-	// we were the last writer -- clean up the netflow object
-	if !nf.HasWriter() {
-		return br.DestroyNetflow()
-	}
-
-	return nil
-}
-
-<<<<<<< HEAD
-// getOrCreateNetflow returns the netflow object for the specified bridge,
-// creating a new one if needed.
-=======
 // getOrCreateNetflow wraps calls to getBridge and getNetflowFromBridge,
 // creating each, if needed.
 //
 // Note that we cannot have a separate netflow object per namespace because OVS
 // doesn't support more than one netflow object per bridge.
->>>>>>> a7cfc8e7
 func getOrCreateNetflow(b string) (*gonetflow.Netflow, error) {
 	br, err := getBridge(b)
 	if err != nil {
