--- conflicted
+++ resolved
@@ -53,13 +53,8 @@
 
 func cliHistoryClear(c *minicli.Command, resp *minicli.Response) error {
 	minicli.ClearHistory()
-<<<<<<< HEAD
+	c.Record = false
 	return nil
-=======
-	c.Record = false
-
-	return resp
->>>>>>> f84f6aeb
 }
 
 func cliWrite(c *minicli.Command, resp *minicli.Response) error {
