--- conflicted
+++ resolved
@@ -8,28 +8,17 @@
 ## vm launch kvm vm0
 ## .filter name=vm0 .columns name,bridge,vlan vm info
 name | bridge        | vlan
-<<<<<<< HEAD
 vm0  | [mega_bridge] | [100]
-## 
-=======
-vm0  | [mega_bridge] | [1]
 
->>>>>>> ec00ea80
 ## # VLAN and MAC address
 ## vm config net 100,13:37:13:37:00:00
 ## vm config net
 [100,13:37:13:37:00:00]
 ## vm launch kvm vm1
 ## .filter name=vm1 .columns name,bridge,vlan,mac vm info
-<<<<<<< HEAD
 name | bridge        | vlan  | mac
 vm1  | [mega_bridge] | [100] | [13:37:13:37:00:00]
-## 
-=======
-name | bridge        | vlan | mac
-vm1  | [mega_bridge] | [1]  | [13:37:13:37:00:00]
 
->>>>>>> ec00ea80
 ## # VLAN and Bridge
 ## vm config net test_bridge,100
 ## vm config net
@@ -37,28 +26,17 @@
 ## vm launch kvm vm2
 ## .filter name=vm2 .columns name,bridge,vlan vm info
 name | bridge        | vlan
-<<<<<<< HEAD
 vm2  | [test_bridge] | [100]
-## 
-=======
-vm2  | [test_bridge] | [1]
 
->>>>>>> ec00ea80
 ## # VLAN, MAC address, and Bridge
 ## vm config net test_bridge,100,13:37:13:37:00:01
 ## vm config net
 [test_bridge,100,13:37:13:37:00:01]
 ## vm launch kvm vm3
 ## .filter name=vm3 .columns name,bridge,vlan,mac vm info
-<<<<<<< HEAD
 name | bridge        | vlan  | mac
 vm3  | [test_bridge] | [100] | [13:37:13:37:00:01]
-## 
-=======
-name | bridge        | vlan | mac
-vm3  | [test_bridge] | [1]  | [13:37:13:37:00:01]
 
->>>>>>> ec00ea80
 ## # VLAN and Network Driver
 ## vm config net 100,e1000
 ## vm config net
